--- conflicted
+++ resolved
@@ -44,17 +44,11 @@
         crit = scipy.stats.chi2.ppf(1-.01,99)
 
         for param,param_range in zip([a.value,e],[obj.arange.value,obj.erange]):
-<<<<<<< HEAD
-            h = np.histogram(param,100,density=True)
-            chi2 = scipy.stats.chisquare(h[0],[1.0/np.diff(param_range)[0]]*len(h[0]))
-            self.assertLess(chi2[1], 0.95)
-=======
             h = np.histogram(param,100,density=False)
             #critical value chi^2: chi^2 must be smaller than this value for .01 signifiance
             chi2 = scipy.stats.chisquare(h[0])
             self.assertLess(chi2[0], crit)
             #assert that chi^2 is less than critical value 
->>>>>>> fd663125
     
     
 if __name__ == "__main__":
