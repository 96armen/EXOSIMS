--- conflicted
+++ resolved
@@ -5,9 +5,12 @@
 <html xmlns="http://www.w3.org/1999/xhtml">
   <head>
     <meta http-equiv="Content-Type" content="text/html; charset=utf-8" />
+    
     <title>EXOSIMS.Completeness.BrownCompleteness &#8212; EXOSIMS 1.3 documentation</title>
+    
     <link rel="stylesheet" href="../../../_static/alabaster.css" type="text/css" />
     <link rel="stylesheet" href="../../../_static/pygments.css" type="text/css" />
+    
     <script type="text/javascript">
       var DOCUMENTATION_OPTIONS = {
         URL_ROOT:    '../../../',
@@ -21,7 +24,7 @@
     <script type="text/javascript" src="../../../_static/jquery.js"></script>
     <script type="text/javascript" src="../../../_static/underscore.js"></script>
     <script type="text/javascript" src="../../../_static/doctools.js"></script>
-    <script type="text/javascript" src="https://cdnjs.cloudflare.com/ajax/libs/mathjax/2.7.1/MathJax.js?config=TeX-AMS-MML_HTMLorMML"></script>
+    <script type="text/javascript" src="https://cdnjs.cloudflare.com/ajax/libs/mathjax/2.7.0/MathJax.js?config=TeX-AMS-MML_HTMLorMML"></script>
     <link rel="index" title="Index" href="../../../genindex.html" />
     <link rel="search" title="Search" href="../../../search.html" />
    
@@ -184,12 +187,7 @@
             <span class="n">comp0</span><span class="p">[</span><span class="n">mask</span><span class="p">]</span> <span class="o">=</span> <span class="bp">self</span><span class="o">.</span><span class="n">EVPOC</span><span class="p">(</span><span class="n">smin</span><span class="p">[</span><span class="n">mask</span><span class="p">]</span><span class="o">.</span><span class="n">to</span><span class="p">(</span><span class="s1">&#39;AU&#39;</span><span class="p">)</span><span class="o">.</span><span class="n">value</span><span class="p">,</span> <span class="n">smax</span><span class="p">[</span><span class="n">mask</span><span class="p">]</span><span class="o">.</span><span class="n">to</span><span class="p">(</span><span class="s1">&#39;AU&#39;</span><span class="p">)</span><span class="o">.</span><span class="n">value</span><span class="p">,</span> <span class="mf">0.0</span><span class="p">,</span> <span class="n">dMagMax</span><span class="p">)</span>
         <span class="c1"># remove small values</span>
         <span class="n">comp0</span><span class="p">[</span><span class="n">comp0</span><span class="o">&lt;</span><span class="mf">1e-6</span><span class="p">]</span> <span class="o">=</span> <span class="mf">0.0</span>
-<<<<<<< HEAD
-
-        <span class="c1"># ensure that completeness is between 0 and 1</span>
-=======
     <span class="c1"># ensure that completeness is between 0 and 1</span>
->>>>>>> 33c15304
         <span class="n">comp0</span> <span class="o">=</span> <span class="n">np</span><span class="o">.</span><span class="n">clip</span><span class="p">(</span><span class="n">comp0</span><span class="p">,</span> <span class="mf">0.</span><span class="p">,</span> <span class="mf">1.</span><span class="p">)</span>
         
         <span class="k">return</span> <span class="n">comp0</span></div>
@@ -559,7 +557,6 @@
 <span class="sd">            C_sp (astropy Quantity array):</span>
 <span class="sd">                Residual speckle spatial structure (systematic error) in units of 1/s</span>
 <span class="sd">                (optional)                </span>
-<<<<<<< HEAD
 <span class="sd">                </span>
 <span class="sd">        Returns:</span>
 <span class="sd">            dcomp (astropy Quantity array):</span>
@@ -600,48 +597,6 @@
 <span class="sd">                (optional)                </span>
 <span class="sd">                </span>
 <span class="sd">        Returns:</span>
-=======
-<span class="sd">                </span>
-<span class="sd">        Returns:</span>
-<span class="sd">            dcomp (astropy Quantity array):</span>
-<span class="sd">                Derivative of completeness with respect to integration time (units 1/time)</span>
-<span class="sd">        </span>
-<span class="sd">        &quot;&quot;&quot;</span>
-        <span class="n">intTimes</span><span class="p">,</span> <span class="n">sInds</span><span class="p">,</span> <span class="n">fZ</span><span class="p">,</span> <span class="n">fEZ</span><span class="p">,</span> <span class="n">WA</span><span class="p">,</span> <span class="n">smin</span><span class="p">,</span> <span class="n">smax</span><span class="p">,</span> <span class="n">dMag</span> <span class="o">=</span> <span class="bp">self</span><span class="o">.</span><span class="n">comps_input_reshape</span><span class="p">(</span><span class="n">intTimes</span><span class="p">,</span> <span class="n">TL</span><span class="p">,</span> <span class="n">sInds</span><span class="p">,</span> <span class="n">fZ</span><span class="p">,</span> <span class="n">fEZ</span><span class="p">,</span> <span class="n">WA</span><span class="p">,</span> <span class="n">mode</span><span class="p">,</span> <span class="n">C_b</span><span class="o">=</span><span class="n">C_b</span><span class="p">,</span> <span class="n">C_sp</span><span class="o">=</span><span class="n">C_sp</span><span class="p">)</span>
-        
-        <span class="n">ddMag</span> <span class="o">=</span> <span class="n">TL</span><span class="o">.</span><span class="n">OpticalSystem</span><span class="o">.</span><span class="n">ddMag_dt</span><span class="p">(</span><span class="n">intTimes</span><span class="p">,</span> <span class="n">TL</span><span class="p">,</span> <span class="n">sInds</span><span class="p">,</span> <span class="n">fZ</span><span class="p">,</span> <span class="n">fEZ</span><span class="p">,</span> <span class="n">WA</span><span class="p">,</span> <span class="n">mode</span><span class="p">)</span><span class="o">.</span><span class="n">reshape</span><span class="p">((</span><span class="nb">len</span><span class="p">(</span><span class="n">intTimes</span><span class="p">),))</span>
-        <span class="n">dcomp</span> <span class="o">=</span> <span class="bp">self</span><span class="o">.</span><span class="n">calc_fdmag</span><span class="p">(</span><span class="n">dMag</span><span class="p">,</span> <span class="n">smin</span><span class="p">,</span> <span class="n">smax</span><span class="p">)</span>
-        <span class="n">mask</span> <span class="o">=</span> <span class="n">smin</span><span class="o">&gt;</span><span class="bp">self</span><span class="o">.</span><span class="n">PlanetPopulation</span><span class="o">.</span><span class="n">rrange</span><span class="p">[</span><span class="mi">1</span><span class="p">]</span><span class="o">.</span><span class="n">to</span><span class="p">(</span><span class="s1">&#39;AU&#39;</span><span class="p">)</span><span class="o">.</span><span class="n">value</span>
-        <span class="n">dcomp</span><span class="p">[</span><span class="n">mask</span><span class="p">]</span> <span class="o">=</span> <span class="mf">0.</span>
-        
-        <span class="k">return</span> <span class="n">dcomp</span><span class="o">*</span><span class="n">ddMag</span></div>
-    
-<div class="viewcode-block" id="BrownCompleteness.comps_input_reshape"><a class="viewcode-back" href="../../../EXOSIMS.Completeness.html#EXOSIMS.Completeness.BrownCompleteness.BrownCompleteness.comps_input_reshape">[docs]</a>    <span class="k">def</span> <span class="nf">comps_input_reshape</span><span class="p">(</span><span class="bp">self</span><span class="p">,</span> <span class="n">intTimes</span><span class="p">,</span> <span class="n">TL</span><span class="p">,</span> <span class="n">sInds</span><span class="p">,</span> <span class="n">fZ</span><span class="p">,</span> <span class="n">fEZ</span><span class="p">,</span> <span class="n">WA</span><span class="p">,</span> <span class="n">mode</span><span class="p">,</span> <span class="n">C_b</span><span class="o">=</span><span class="kc">None</span><span class="p">,</span> <span class="n">C_sp</span><span class="o">=</span><span class="kc">None</span><span class="p">):</span>
-        <span class="sd">&quot;&quot;&quot;Reshapes inputs for comp_per_intTime and dcomp_dt if necessary</span>
-<span class="sd">        </span>
-<span class="sd">        Args:</span>
-<span class="sd">            intTimes (astropy Quantity array):</span>
-<span class="sd">                Integration times</span>
-<span class="sd">            TL (TargetList module):</span>
-<span class="sd">                TargetList class object</span>
-<span class="sd">            sInds (integer ndarray):</span>
-<span class="sd">                Integer indices of the stars of interest</span>
-<span class="sd">            fZ (astropy Quantity array):</span>
-<span class="sd">                Surface brightness of local zodiacal light in units of 1/arcsec2</span>
-<span class="sd">            fEZ (astropy Quantity array):</span>
-<span class="sd">                Surface brightness of exo-zodiacal light in units of 1/arcsec2</span>
-<span class="sd">            WA (astropy Quantity):</span>
-<span class="sd">                Working angle of the planet of interest in units of arcsec</span>
-<span class="sd">            mode (dict):</span>
-<span class="sd">                Selected observing mode</span>
-<span class="sd">            C_b (astropy Quantity array):</span>
-<span class="sd">                Background noise electron count rate in units of 1/s (optional)</span>
-<span class="sd">            C_sp (astropy Quantity array):</span>
-<span class="sd">                Residual speckle spatial structure (systematic error) in units of 1/s</span>
-<span class="sd">                (optional)                </span>
-<span class="sd">                </span>
-<span class="sd">        Returns:</span>
->>>>>>> 33c15304
 <span class="sd">            intTimes (astropy Quantity array):</span>
 <span class="sd">                Integration times</span>
 <span class="sd">            sInds (integer ndarray):</span>
@@ -752,11 +707,7 @@
       &copy;2015 - 2017, SIOSlab.
       
       |
-<<<<<<< HEAD
-      Powered by <a href="http://sphinx-doc.org/">Sphinx 1.6.3</a>
-=======
-      Powered by <a href="http://sphinx-doc.org/">Sphinx 1.6.5</a>
->>>>>>> 33c15304
+      Powered by <a href="http://sphinx-doc.org/">Sphinx 1.6.2</a>
       &amp; <a href="https://github.com/bitprophet/alabaster">Alabaster 0.7.6</a>
       
     </div>
