from EXOSIMS.SurveySimulation.tieredScheduler_SLSQP import tieredScheduler_SLSQP
import EXOSIMS, os
import astropy.units as u
import astropy.constants as const
import numpy as np
import itertools
from scipy import interpolate
try:
    import cPickle as pickle
except:
    import pickle
import time
import copy
from EXOSIMS.util.deltaMag import deltaMag

class tieredScheduler_DD_SLSQP(tieredScheduler_SLSQP):
    """tieredScheduler_DD - tieredScheduler Dual Detection
    
    This class implements a version of the tieredScheduler that performs dual-band
    detections
    """

    def __init__(self, **specs):
        
        tieredScheduler_SLSQP.__init__(self, **specs)
        

    def run_sim(self):
        """Performs the survey simulation 
        
        Returns:
            mission_end (string):
                Message printed at the end of a survey simulation.
        
        """
        
        OS = self.OpticalSystem
        TL = self.TargetList
        SU = self.SimulatedUniverse
        Obs = self.Observatory
        TK = self.TimeKeeping
        Comp = self.Completeness
        
        # TODO: start using this self.currentSep
        # set occulter separation if haveOcculter
        self.currentSep = Obs.occulterSep
        
        # Choose observing modes selected for detection (default marked with a flag),
        det_modes = list(filter(lambda mode: 'imag' in mode['inst']['name'], OS.observingModes))
        # and for characterization (default is first spectro/IFS mode)
        spectroModes = list(filter(lambda mode: 'spec' in mode['inst']['name'], OS.observingModes))
        if np.any(spectroModes):
            char_mode = spectroModes[0]
        # if no spectro mode, default char mode is first observing mode
        else:
            char_mode = OS.observingModes[0]
        
        # Begin Survey, and loop until mission is finished
        self.logger.info('OB{}: survey beginning.'.format(TK.OBnumber+1))
        self.vprint('OB{}: survey beginning.'.format(TK.OBnumber+1))
        t0 = time.time()
        sInd = None
        occ_sInd = None
        cnt = 0

        while not TK.mission_is_over(OS, Obs, det_modes[0]):
             
            # Acquire the NEXT TARGET star index and create DRM
            prev_occ_sInd = occ_sInd
            old_sInd = sInd #used to save sInd if returned sInd is None
            waitTime = None
            DRM, sInd, occ_sInd, t_det, sd, occ_sInds, det_mode = self.next_target(sInd, occ_sInd, det_modes, char_mode)
            
            true_t_det = t_det*det_mode['timeMultiplier'] + Obs.settlingTime + det_mode['syst']['ohTime']
            if sInd != occ_sInd and sInd is not None:
                assert t_det !=0, "Integration time can't be 0."

            if sInd is not None and (TK.currentTimeAbs.copy() + true_t_det) >= self.occ_arrives and occ_sInd != self.last_chard:
                sInd = occ_sInd
            if sInd == occ_sInd:
                self.ready_to_update = True

            time2arrive = self.occ_arrives - TK.currentTimeAbs.copy()
            
            if sInd is not None:
                cnt += 1

                # clean up revisit list when one occurs to prevent repeats
                if np.any(self.starRevisit) and np.any(np.where(self.starRevisit[:,0] == float(sInd))):
                    s_revs = np.where(self.starRevisit[:,0] == float(sInd))[0]
                    dt_max = 1.*u.week
                    t_revs = np.where(self.starRevisit[:,1]*u.day - TK.currentTimeNorm.copy() < dt_max)[0]
                    self.starRevisit = np.delete(self.starRevisit, np.intersect1d(s_revs,t_revs),0)

                # get the index of the selected target for the extended list
                if TK.currentTimeNorm.copy() > TK.missionLife and self.starExtended.shape[0] == 0:
                    for i in range(len(self.DRM)):
                        if np.any([x == 1 for x in self.DRM[i]['plan_detected']]):
                            self.starExtended = np.hstack((self.starExtended, self.DRM[i]['star_ind']))
                            self.starExtended = np.unique(self.starExtended)
                
                # Beginning of observation, start to populate DRM
                DRM['OB_nb'] = TK.OBnumber+1
                DRM['ObsNum'] = cnt
                DRM['star_ind'] = sInd
                DRM['arrival_time'] = TK.currentTimeNorm.copy().to('day')
                pInds = np.where(SU.plan2star == sInd)[0]
                DRM['plan_inds'] = pInds.astype(int).tolist()

                if sInd == occ_sInd:
                    # wait until expected arrival time is observed
                    if time2arrive > 0*u.d:
                        TK.advanceToAbsTime(self.occ_arrives)
                        if time2arrive > 1*u.d:
                            self.GAtime = self.GAtime + time2arrive.to('day')

                TK.obsStart = TK.currentTimeNorm.copy().to('day')

                self.logger.info('  Observation #%s, target #%s/%s with %s planet(s), mission time: %s'\
                        %(cnt, sInd+1, TL.nStars, len(pInds), TK.obsStart.round(2)))
                self.vprint('  Observation #%s, target #%s/%s with %s planet(s), mission time: %s'\
                        %(cnt, sInd+1, TL.nStars, len(pInds), TK.obsStart.round(2)))
                
                if sInd != occ_sInd:
                    self.starVisits[sInd] += 1
                    # PERFORM DETECTION and populate revisit list attribute.
                    # First store fEZ, dMag, WA
                    if np.any(pInds):
                        DRM['det_fEZ'] = SU.fEZ[pInds].to('1/arcsec2').value.tolist()
                        DRM['det_dMag'] = SU.dMag[pInds].tolist()
                        DRM['det_WA'] = SU.WA[pInds].to('mas').value.tolist()
                    detected, det_fZ, det_systemParams, det_SNR, FA = self.observation_detection(sInd, t_det, det_mode)

                    if np.any(detected):
                        self.sInd_detcounts[sInd] += 1
                        self.sInd_dettimes[sInd] = (self.sInd_dettimes.get(sInd) or []) + [TK.currentTimeNorm.copy().to('day')]
                        self.vprint('  Det. results are: %s'%(detected))

                    # update GAtime
                    self.GAtime = self.GAtime + t_det.to('day')*self.GA_simult_det_fraction

                    # populate the DRM with detection results
                    DRM['det_time'] = t_det.to('day')
                    DRM['det_status'] = detected
                    DRM['det_SNR'] = det_SNR
                    DRM['det_fZ'] = det_fZ.to('1/arcsec2')
                    DRM['det_params'] = det_systemParams
                    DRM['FA_det_status'] = int(FA)

                    det_comp = Comp.comp_per_intTime(t_det, TL, sInd, det_fZ, self.ZodiacalLight.fEZ0, self.WAint[sInd], det_mode)[0]
                    DRM['det_comp'] = det_comp
                    DRM['det_mode'] = dict(det_mode)
                    del DRM['det_mode']['inst'], DRM['det_mode']['syst']
                
                elif sInd == occ_sInd:
                    self.last_chard = occ_sInd
                    self.occ_starVisits[occ_sInd] += 1
                    # PERFORM CHARACTERIZATION and populate spectra list attribute.
                    occ_pInds = np.where(SU.plan2star == occ_sInd)[0]
                    sInd = occ_sInd

                    DRM['slew_time'] = self.occ_slewTime.to('day').value
                    DRM['slew_angle'] = self.occ_sd.to('deg').value
                    slew_mass_used = self.occ_slewTime*Obs.defburnPortion*Obs.flowRate
                    DRM['slew_dV'] = (self.occ_slewTime*self.ao*Obs.defburnPortion).to('m/s').value
                    DRM['slew_mass_used'] = slew_mass_used.to('kg')
                    Obs.scMass = Obs.scMass - slew_mass_used
                    DRM['scMass'] = Obs.scMass.to('kg')

                    self.logger.info('  Starshade and telescope aligned at target star')
                    self.vprint('  Starshade and telescope aligned at target star')

                     # PERFORM CHARACTERIZATION and populate spectra list attribute
                    characterized, char_fZ, char_systemParams, char_SNR, char_intTime = \
                            self.observation_characterization(sInd, char_mode)
                    if np.any(characterized):
                        self.vprint('  Char. results are: %s'%(characterized))
                    else:
                        # make sure we don't accidnetally double characterize
                        TK.advanceToAbsTime(TK.currentTimeAbs.copy() + .01*u.d)
                    assert char_intTime != 0, "Integration time can't be 0."
                    if np.any(occ_pInds):
                        DRM['char_fEZ'] = SU.fEZ[occ_pInds].to('1/arcsec2').value.tolist()
                        DRM['char_dMag'] = SU.dMag[occ_pInds].tolist()
                        DRM['char_WA'] = SU.WA[occ_pInds].to('mas').value.tolist()
                    DRM['char_mode'] = dict(char_mode)
                    del DRM['char_mode']['inst'], DRM['char_mode']['syst']

                    # update the occulter wet mass
                    if OS.haveOcculter and char_intTime is not None:
                        DRM = self.update_occulter_mass(DRM, sInd, char_intTime, 'char')
                        char_comp = Comp.comp_per_intTime(char_intTime, TL, occ_sInd, char_fZ, self.ZodiacalLight.fEZ0, self.WAint[occ_sInd], char_mode)[0]
                        DRM['char_comp'] = char_comp
                    FA = False
                    # populate the DRM with characterization results
                    DRM['char_time'] = char_intTime.to('day') if char_intTime else 0.*u.day
                    #DRM['char_counts'] = self.sInd_charcounts[sInd]
                    DRM['char_status'] = characterized[:-1] if FA else characterized
                    DRM['char_SNR'] = char_SNR[:-1] if FA else char_SNR
                    DRM['char_fZ'] = char_fZ.to('1/arcsec2')
                    DRM['char_params'] = char_systemParams
                    # populate the DRM with FA results
                    DRM['FA_det_status'] = int(FA)
                    DRM['FA_char_status'] = characterized[-1] if FA else 0
                    DRM['FA_char_SNR'] = char_SNR[-1] if FA else 0.
                    DRM['FA_char_fEZ'] = self.lastDetected[sInd,1][-1]/u.arcsec**2 if FA else 0./u.arcsec**2
                    DRM['FA_char_dMag'] = self.lastDetected[sInd,2][-1] if FA else 0.
                    DRM['FA_char_WA'] = self.lastDetected[sInd,3][-1]*u.arcsec if FA else 0.*u.arcsec

                    # add star back into the revisit list
                    if np.any(characterized):
                        char = np.where(characterized)[0]
                        pInds = np.where(SU.plan2star == sInd)[0]
                        smin = np.min(SU.s[pInds[char]])
                        pInd_smin = pInds[np.argmin(SU.s[pInds[char]])]

                        Ms = TL.MsTrue[sInd]
                        sp = smin
                        Mp = SU.Mp[pInd_smin]
                        mu = const.G*(Mp + Ms)
                        T = 2.*np.pi*np.sqrt(sp**3/mu)
                        t_rev = TK.currentTimeNorm.copy() + T/2.

                self.goal_GAtime = self.GA_percentage * TK.currentTimeNorm.copy().to('day')
                goal_GAdiff = self.goal_GAtime - self.GAtime

                # allocate extra time to GA if we are falling behind
                if goal_GAdiff > 1*u.d and TK.currentTimeAbs.copy() < self.occ_arrives:
                    GA_diff = min(self.occ_arrives - TK.currentTimeAbs.copy(), goal_GAdiff)
                    self.vprint('Allocating time %s to general astrophysics'%(GA_diff))
                    self.GAtime = self.GAtime + GA_diff
                    TK.advanceToAbsTime(TK.currentTimeAbs.copy() + GA_diff)
                # allocate time if there is no target for the starshade
                elif goal_GAdiff > 1*u.d and (self.occ_arrives - TK.currentTimeAbs.copy()) < -5*u.d and not np.any(occ_sInds):
                    self.vprint('No Available Occulter Targets: Allocating time %s to general astrophysics'%(goal_GAdiff))
                    self.GAtime = self.GAtime + goal_GAdiff
                    TK.advanceToAbsTime(TK.currentTimeAbs.copy() + goal_GAdiff)

                DRM['exoplanetObsTime'] = TK.exoplanetObsTime.copy()

                # Append result values to self.DRM
                self.DRM.append(DRM)

                # Calculate observation end time
                TK.obsEnd = TK.currentTimeNorm.copy().to('day')

                # With prototype TimeKeeping, if no OB duration was specified, advance
                # to the next OB with timestep equivalent to time spent on one target
                if np.isinf(TK.OBduration) and (TK.missionPortion < 1):
                    self.arbitrary_time_advancement(TK.currentTimeNorm.to('day').copy() - DRM['arrival_time'])
                
                # With occulter, if spacecraft fuel is depleted, exit loop
                if Obs.scMass < Obs.dryMass:
                    self.vprint('Total fuel mass exceeded at %s' %TK.obsEnd.round(2))
                    break

            else:#sInd == None
                sInd = old_sInd#Retain the last observed star
                if(TK.currentTimeNorm.copy() >= TK.OBendTimes[TK.OBnumber]): # currentTime is at end of OB
                    #Conditional Advance To Start of Next OB
                    if not TK.mission_is_over(OS, Obs,det_mode):#as long as the mission is not over
                        TK.advancetToStartOfNextOB()#Advance To Start of Next OB
                elif(waitTime is not None):
                    #CASE 1: Advance specific wait time
                    success = TK.advanceToAbsTime(TK.currentTimeAbs.copy() + waitTime)
                    self.vprint('waitTime is not None')
                else:
                    startTimes = TK.currentTimeAbs.copy() + np.zeros(TL.nStars)*u.d # Start Times of Observations
                    observableTimes = Obs.calculate_observableTimes(TL,np.arange(TL.nStars),startTimes,self.koMaps,self.koTimes,self.mode)[0]
                    #CASE 2 If There are no observable targets for the rest of the mission
                    if((observableTimes[(TK.missionFinishAbs.copy().value*u.d > observableTimes.value*u.d)*(observableTimes.value*u.d >= TK.currentTimeAbs.copy().value*u.d)].shape[0]) == 0):#Are there any stars coming out of keepout before end of mission
                        self.vprint('No Observable Targets for Remainder of mission at currentTimeNorm= ' + str(TK.currentTimeNorm.copy()))
                        #Manually advancing time to mission end
                        TK.currentTimeNorm = TK.missionLife
                        TK.currentTimeAbs = TK.missionFinishAbs
                    else:#CASE 3    nominal wait time if at least 1 target is still in list and observable
                        #TODO: ADD ADVANCE TO WHEN FZMIN OCURS
                        inds1 = np.arange(TL.nStars)[observableTimes.value*u.d > TK.currentTimeAbs.copy().value*u.d]
                        inds2 = np.intersect1d(self.intTimeFilterInds, inds1) #apply intTime filter
                        inds3 = self.revisitFilter(inds2, TK.currentTimeNorm.copy() + self.dt_max.to(u.d)) #apply revisit Filter #NOTE this means stars you added to the revisit list 
                        self.vprint("Filtering %d stars from advanceToAbsTime"%(TL.nStars - len(inds3)))
                        oTnowToEnd = observableTimes[inds3]
                        if not oTnowToEnd.value.shape[0] == 0: #there is at least one observableTime between now and the end of the mission
                            tAbs = np.min(oTnowToEnd)#advance to that observable time
                        else:
                            tAbs = TK.missionStart + TK.missionLife#advance to end of mission
                        tmpcurrentTimeNorm = TK.currentTimeNorm.copy()
                        success = TK.advanceToAbsTime(tAbs)#Advance Time to this time OR start of next OB following this time
                        self.vprint('No Observable Targets a currentTimeNorm= %.2f Advanced To currentTimeNorm= %.2f'%(tmpcurrentTimeNorm.to('day').value, TK.currentTimeNorm.to('day').value))
        

        else:
            dtsim = (time.time()-t0)*u.s
            mission_end = "Mission complete: no more time available.\n"\
                    + "Simulation duration: %s.\n" %dtsim.astype('int')\
                    + "Results stored in SurveySimulation.DRM (Design Reference Mission)."

            self.logger.info(mission_end)
            self.vprint(mission_end)

            return mission_end

    def next_target(self, old_sInd, old_occ_sInd, det_modes, char_mode):
        """Finds index of next target star and calculates its integration time.
        
        This method chooses the next target star index based on which
        stars are available, their integration time, and maximum completeness.
        Returns None if no target could be found.
        
        Args:
            old_sInd (integer):
                Index of the previous target star for the telescope
            old_occ_sInd (integer):
                Index of the previous target star for the occulter
            det_modes (dict array):
                Selected observing mode for detection
            char_mode (dict):
                Selected observing mode for characterization
                
        Returns:
            DRM (dicts):
                Contains the results of survey simulation
            sInd (integer):
                Index of next target star. Defaults to None.
            occ_sInd (integer):
                Index of next occulter target star. Defaults to None.
            t_det (astropy Quantity):
                Selected star integration time for detection in units of day. 
                Defaults to None.
        
        """
        
        OS = self.OpticalSystem
        ZL = self.ZodiacalLight
        Comp = self.Completeness
        TL = self.TargetList
        Obs = self.Observatory
        TK = self.TimeKeeping
        SU = self.SimulatedUniverse
        
        # Create DRM
        DRM = {}
        
        # selecting appropriate koMap
        koMap = self.koMaps[char_mode['syst']['name']]

        # In case of an occulter, initialize slew time factor
        # (add transit time and reduce starshade mass)
        assert OS.haveOcculter == True
        self.ao = Obs.thrust/Obs.scMass

        # Star indices that correspond with the given HIPs numbers for the occulter
        # XXX ToDo: print out HIPs that don't show up in TL
        HIP_sInds = np.where(np.in1d(TL.Name, self.occHIPs))[0]
        if TL.earths_only:
            HIP_sInds = np.union1d(HIP_sInds, self.promoted_stars).astype(int)
        sInd = None

        # Now, start to look for available targets
        while not TK.mission_is_over(OS, Obs, det_modes[0]):
            # allocate settling time + overhead time
            tmpCurrentTimeAbs = TK.currentTimeAbs.copy()
            tmpCurrentTimeNorm = TK.currentTimeNorm.copy()
            occ_tmpCurrentTimeAbs = TK.currentTimeAbs.copy()
            occ_tmpCurrentTimeNorm = TK.currentTimeNorm.copy()

            # 0 initialize arrays
            slewTimes = np.zeros(TL.nStars)*u.d
            fZs = np.zeros(TL.nStars)/u.arcsec**2
            dV = np.zeros(TL.nStars)*u.m/u.s
            intTimes = np.zeros(TL.nStars)*u.d
            occ_intTimes = np.zeros(TL.nStars)*u.d
            tovisit = np.zeros(TL.nStars, dtype=bool)
            occ_tovisit = np.zeros(TL.nStars, dtype=bool)
            sInds = np.arange(TL.nStars)

            # 1 Find spacecraft orbital START positions and filter out unavailable 
            # targets. If occulter, each target has its own START position.
            sd = Obs.star_angularSep(TL, old_occ_sInd, sInds, tmpCurrentTimeAbs)
            obsTimes = Obs.calculate_observableTimes(TL, sInds, tmpCurrentTimeAbs, self.koMaps, self.koTimes, char_mode)
            slewTimes = Obs.calculate_slewTimes(TL, old_occ_sInd, sInds, sd, obsTimes, tmpCurrentTimeAbs)

            # 2.1 filter out totTimes > integration cutoff
            if len(sInds) > 0:
                occ_sInds = np.intersect1d(self.occ_intTimeFilterInds, sInds)
            if len(sInds) > 0:
                sInds = np.intersect1d(self.intTimeFilterInds, sInds)
            
            # Starttimes based off of slewtime
            occ_startTimes = occ_tmpCurrentTimeAbs.copy() + slewTimes
            occ_startTimesNorm = occ_tmpCurrentTimeNorm.copy() + slewTimes

            startTimes = tmpCurrentTimeAbs.copy() + np.zeros(TL.nStars)*u.d
            startTimesNorm = tmpCurrentTimeNorm.copy()

            # 2.5 Filter stars not observable at startTimes
            try:
<<<<<<< HEAD
                tmpIndsbool = list()
                for i in np.arange(len(occ_sInds)):
                    koTimeInd = np.where(np.round(occ_startTimes[occ_sInds[i]].value) - self.koTimes.value==0)[0][0] # find indice where koTime is endTime[0]
                    tmpIndsbool.append(self.koMap[occ_sInds[i]][koTimeInd].astype(bool)) #Is star observable at time ind
                sInds_occ_ko = occ_sInds[tmpIndsbool]
=======
                koTimeInd = np.where(np.round(occ_startTimes[0].value)-self.koTimes.value==0)[0][0]  # find indice where koTime is startTime[0]
                sInds_occ_ko = occ_sInds[np.where(np.transpose(koMap)[koTimeInd].astype(bool)[occ_sInds])[0]]# filters inds by koMap #verified against v1.35
>>>>>>> 8339bf19
                occ_sInds = sInds_occ_ko[np.where(np.in1d(sInds_occ_ko, HIP_sInds))[0]]
                del tmpIndsbool
                # koTimeInd = np.where(np.round(occ_startTimes[0].value)-self.koTimes.value==0)[0][0]  # find indice where koTime is startTime[0]
                # sInds_occ_ko = occ_sInds[np.where(np.transpose(self.koMap)[koTimeInd].astype(bool)[occ_sInds])[0]]# filters inds by koMap #verified against v1.35
                # occ_sInds = sInds_occ_ko[np.where(np.in1d(sInds_occ_ko, HIP_sInds))[0]]
            except:#If there are no target stars to observe 
                sInds_occ_ko = np.asarray([],dtype=int)
                occ_sInds = np.asarray([],dtype=int)

            try:
<<<<<<< HEAD
                tmpIndsbool = list()
                for i in np.arange(len(sInds)):
                    koTimeInd = np.where(np.round(startTimes[sInds[i]].value) - self.koTimes.value==0)[0][0] # find indice where koTime is endTime[0]
                    tmpIndsbool.append(self.koMap[sInds[i]][koTimeInd].astype(bool)) #Is star observable at time ind
                sInds = sInds[tmpIndsbool]
                del tmpIndsbool
=======
                koTimeInd = np.where(np.round(startTimes[0].value)-self.koTimes.value==0)[0][0]  # find indice where koTime is startTime[0]
                sInds = sInds[np.where(np.transpose(koMap)[koTimeInd].astype(bool)[sInds])[0]]# filters inds by koMap #verified against v1.35
>>>>>>> 8339bf19
            except:#If there are no target stars to observe 
                sInds = np.asarray([],dtype=int)

            # 2.9 Occulter target promotion step
            occ_sInds = self.promote_coro_targets(occ_sInds, sInds_occ_ko)

            # 3 Filter out all previously (more-)visited targets, unless in 
            # revisit list, with time within some dt of start (+- 1 week)
            if len(sInds.tolist()) > 0:
                sInds = self.revisitFilter(sInds, TK.currentTimeNorm.copy())

            # revisit list, with time after start
            if np.any(occ_sInds):
                occ_tovisit[occ_sInds] = (self.occ_starVisits[occ_sInds] == self.occ_starVisits[occ_sInds].min())
                if self.occ_starRevisit.size != 0:
                    dt_max = 1.*u.week
                    dt_rev = TK.currentTimeNorm.copy() - self.occ_starRevisit[:,1]*u.day
                    ind_rev = [int(x) for x in self.occ_starRevisit[dt_rev > 0, 0] if x in occ_sInds]
                    occ_tovisit[ind_rev] = True
                occ_sInds = np.where(occ_tovisit)[0]

            # 4 calculate integration times for ALL preselected targets, 
            # and filter out totTimes > integration cutoff
            maxIntTimeOBendTime, maxIntTimeExoplanetObsTime, maxIntTimeMissionLife = TK.get_ObsDetectionMaxIntTime(Obs, det_modes[0])
            maxIntTime = min(maxIntTimeOBendTime, maxIntTimeExoplanetObsTime, maxIntTimeMissionLife, OS.intCutoff)#Maximum intTime allowed

            maxIntTimeOBendTime, maxIntTimeExoplanetObsTime, maxIntTimeMissionLife = TK.get_ObsDetectionMaxIntTime(Obs, char_mode)
            occ_maxIntTime = min(maxIntTimeOBendTime, maxIntTimeExoplanetObsTime, maxIntTimeMissionLife, OS.intCutoff)#Maximum intTime allowed

            if len(occ_sInds) > 0:
                if self.int_inflection:
                    fEZ = ZL.fEZ0
                    WA = self.WAint
                    occ_intTimes[occ_sInds] = self.calc_int_inflection(occ_sInds, fEZ, occ_startTimes, WA[occ_sInds], char_mode, ischar=True)
                    totTimes = occ_intTimes*char_mode['timeMultiplier']
                    occ_endTimes = occ_startTimes + totTimes
                else:
                    # characterization_start = occ_startTimes
                    occ_intTimes[occ_sInds] = self.calc_targ_intTime(occ_sInds, occ_startTimes[occ_sInds], char_mode) * (1 + self.charMargin)

                    # Adjust integration time for stars with known earths around them
                    for occ_star in occ_sInds:
                        if occ_star in self.promoted_stars:
                            occ_earths = np.intersect1d(np.where(SU.plan2star == occ_star)[0], self.known_earths).astype(int)
                            if np.any(occ_earths):
                                fZ = ZL.fZ(Obs, TL, occ_star, occ_startTimes[occ_star], char_mode)
                                fEZ = SU.fEZ[occ_earths].to('1/arcsec2').value/u.arcsec**2
                                dMag = SU.dMag[occ_earths]
                                WA = SU.WA[occ_earths]
                                earthlike_inttimes = OS.calc_intTime(TL, occ_star, fZ, fEZ, dMag, WA, char_mode) * (1 + self.charMargin)
                                earthlike_inttime = earthlike_inttimes[(earthlike_inttimes < occ_maxIntTime)]
                                if len(earthlike_inttime) > 0:
                                    occ_intTimes[occ_star] = np.max(earthlike_inttime)
                                else:
                                    occ_intTimes[occ_star] = np.max(earthlike_inttimes)
                    occ_endTimes = occ_startTimes + (occ_intTimes * char_mode['timeMultiplier']) + Obs.settlingTime + char_mode['syst']['ohTime']

                    occ_sInds = occ_sInds[(occ_intTimes[occ_sInds] <= occ_maxIntTime)]  # Filters targets exceeding maximum intTime
                    occ_sInds = occ_sInds[(occ_intTimes[occ_sInds] > 0.0*u.d)]  # Filters with an inttime of 0
                
                if occ_maxIntTime.value <= 0:
                    occ_sInds = np.asarray([],dtype=int)

            if len(sInds.tolist()) > 0:
                intTimes[sInds] = self.calc_targ_intTime(sInds, startTimes[sInds], det_modes[0])
                sInds = sInds[np.where((intTimes[sInds] <= maxIntTime) & (intTimes[sInds] > 0.0*u.d))]  # Filters targets exceeding end of OB
                endTimes = startTimes + intTimes
                
                if maxIntTime.value <= 0:
                    sInds = np.asarray([],dtype=int)
            
            # 5.2 find spacecraft orbital END positions (for each candidate target), 
            # and filter out unavailable targets
            if len(occ_sInds.tolist()) > 0 and Obs.checkKeepoutEnd:
                try: # endTimes may exist past koTimes so we have an exception to hand this case
                    tmpIndsbool = list()
                    for i in np.arange(len(occ_sInds)):
<<<<<<< HEAD
                        koTimeInd = np.where(np.round(occ_endTimes[occ_sInds[i]].value)-self.koTimes.value==0)[0][0] # find indice where koTime is endTime[0]
                        tmpIndsbool.append(self.koMap[occ_sInds[i]][koTimeInd].astype(bool)) #Is star observable at time ind
=======
                        koTimeInd = np.where(np.round(endTimes[occ_sInds[i]].value)-self.koTimes.value==0)[0][0] # find indice where koTime is endTime[0]
                        tmpIndsbool.append(koMap[occ_sInds[i]][koTimeInd].astype(bool)) #Is star observable at time ind
>>>>>>> 8339bf19
                    occ_sInds = occ_sInds[tmpIndsbool]
                    del tmpIndsbool
                except:
                    occ_sInds = np.asarray([],dtype=int)

            if len(sInds.tolist()) > 0 and Obs.checkKeepoutEnd:
                try: # endTimes may exist past koTimes so we have an exception to hand this case
                    tmpIndsbool = list()
                    for i in np.arange(len(sInds)):
                        koTimeInd = np.where(np.round(endTimes[sInds[i]].value)-self.koTimes.value==0)[0][0] # find indice where koTime is endTime[0]
                        tmpIndsbool.append(koMap[sInds[i]][koTimeInd].astype(bool)) #Is star observable at time ind
                    sInds = sInds[tmpIndsbool]
                    del tmpIndsbool
                except:
                    sInds = np.asarray([],dtype=int)

            # 5.3 Filter off current occulter target star from detection list
            if old_occ_sInd is not None:
                sInds = sInds[np.where(sInds != old_occ_sInd)[0]]
                occ_sInds = occ_sInds[np.where(occ_sInds != old_occ_sInd)[0]]

            # 6.1 Filter off any stars visited by the occulter 3 or more times
            if np.any(occ_sInds):
                occ_sInds = occ_sInds[np.where(self.occ_starVisits[occ_sInds] < self.occ_max_visits)[0]]

            # 6.2 Filter off coronograph stars with > 3 visits and no detections
            no_dets = np.logical_and((self.starVisits[sInds] > self.n_det_remove), (self.sInd_detcounts[sInds] == 0))
            sInds = sInds[np.where(np.invert(no_dets))[0]]

            # 7 Filter off cornograph stars with too-long inttimes
            available_time = None
            if self.occ_arrives > TK.currentTimeAbs:
                available_time = self.occ_arrives - TK.currentTimeAbs.copy()
                if np.any(sInds[intTimes[sInds] < available_time]):
                    sInds = sInds[intTimes[sInds] < available_time]

            # 8 remove occ targets on ignore_stars list
            occ_sInds = np.setdiff1d(occ_sInds, self.ignore_stars)

            t_det = 0*u.d
            det_mode = copy.deepcopy(det_modes[0])
            occ_sInd = old_occ_sInd

            # 8 Choose best target from remaining
            # if the starshade has arrived at its destination, or it is the first observation
            if np.any(occ_sInds):
                if old_occ_sInd is None or ((TK.currentTimeAbs.copy() + t_det) >= self.occ_arrives and self.ready_to_update):
                    occ_sInd = self.choose_next_occulter_target(old_occ_sInd, occ_sInds, occ_intTimes)
                    if old_occ_sInd is None:
                        self.occ_arrives = TK.currentTimeAbs.copy()
                    else:
                        self.occ_arrives = occ_startTimes[occ_sInd]
                        self.occ_slewTime = slewTimes[occ_sInd]
                        self.occ_sd = sd[occ_sInd]
                    # if not np.any(sInds):
                    #     sInd = occ_sInd
                    self.ready_to_update = False
                    # self.occ_starVisits[occ_sInd] += 1
                elif not np.any(sInds):
                    TK.advanceToAbsTime(TK.currentTimeAbs.copy() + 1*u.d)
                    continue

            if occ_sInd is not None:
                sInds = sInds[np.where(sInds != occ_sInd)[0]]

            if np.any(sInds):

                # choose sInd of next target
                sInd = self.choose_next_telescope_target(old_sInd, sInds, intTimes[sInds])

                # Perform dual band detections if necessary
                if self.WAint[sInd] > det_modes[1]['IWA'] and self.WAint[sInd] < det_modes[1]['OWA']:
                    det_mode['BW'] = det_mode['BW'] + det_modes[1]['BW']
                    det_mode['inst']['sread'] = det_mode['inst']['sread'] + det_modes[1]['inst']['sread']
                    det_mode['inst']['idark'] = det_mode['inst']['idark'] + det_modes[1]['inst']['idark']
                    det_mode['inst']['CIC'] = det_mode['inst']['CIC'] + det_modes[1]['inst']['CIC']
                    det_mode['syst']['optics'] = np.mean((det_mode['syst']['optics'], det_modes[1]['syst']['optics']))
                    det_mode['instName'] = 'combined'

                t_det = self.calc_targ_intTime(np.array([sInd]), np.array([startTimes[sInd]]), det_mode)[0]

                if t_det > maxIntTime and maxIntTime > 0*u.d:
                    t_det = maxIntTime
                if available_time is not None and available_time > 0*u.d:
                    if t_det > available_time:
                        t_det = available_time.copy().value * u.d
            else:
                sInd = None

            # if no observable target, call the TimeKeeping.wait() method
            if not np.any(sInds) and not np.any(occ_sInds):
                self.vprint('No Observable Targets at currentTimeNorm= ' + str(TK.currentTimeNorm.copy()))
                return DRM, None, None, None, None, None, None
            break

        else:
            self.logger.info('Mission complete: no more time available')
            self.vprint('Mission complete: no more time available')
            return DRM, None, None, None, None, None, None

        if TK.mission_is_over(OS, Obs, det_mode):
            self.logger.info('Mission complete: no more time available')
            self.vprint('Mission complete: no more time available')
            return DRM, None, None, None, None, None, None

        occ_earths = np.intersect1d(np.where(SU.plan2star == occ_sInd)[0], self.known_earths).astype(int)

        return DRM, sInd, occ_sInd, t_det, sd, occ_sInds, det_mode<|MERGE_RESOLUTION|>--- conflicted
+++ resolved
@@ -71,9 +71,13 @@
             waitTime = None
             DRM, sInd, occ_sInd, t_det, sd, occ_sInds, det_mode = self.next_target(sInd, occ_sInd, det_modes, char_mode)
             
-            true_t_det = t_det*det_mode['timeMultiplier'] + Obs.settlingTime + det_mode['syst']['ohTime']
+            if det_mode is not None:
+                true_t_det = t_det*det_mode['timeMultiplier'] + Obs.settlingTime + det_mode['syst']['ohTime']
+            else:
+                true_t_det = t_det
+
             if sInd != occ_sInd and sInd is not None:
-                assert t_det !=0, "Integration time can't be 0."
+                assert t_det != 0, "Integration time can't be 0."
 
             if sInd is not None and (TK.currentTimeAbs.copy() + true_t_det) >= self.occ_arrives and occ_sInd != self.last_chard:
                 sInd = occ_sInd
@@ -342,7 +346,8 @@
         DRM = {}
         
         # selecting appropriate koMap
-        koMap = self.koMaps[char_mode['syst']['name']]
+        occ_koMap = self.koMaps[char_mode['syst']['name']]
+        koMap = self.koMaps[det_modes[0]['syst']['name']]
 
         # In case of an occulter, initialize slew time factor
         # (add transit time and reduce starshade mass)
@@ -395,37 +400,24 @@
 
             # 2.5 Filter stars not observable at startTimes
             try:
-<<<<<<< HEAD
                 tmpIndsbool = list()
                 for i in np.arange(len(occ_sInds)):
                     koTimeInd = np.where(np.round(occ_startTimes[occ_sInds[i]].value) - self.koTimes.value==0)[0][0] # find indice where koTime is endTime[0]
-                    tmpIndsbool.append(self.koMap[occ_sInds[i]][koTimeInd].astype(bool)) #Is star observable at time ind
+                    tmpIndsbool.append(occ_koMap[occ_sInds[i]][koTimeInd].astype(bool)) #Is star observable at time ind
                 sInds_occ_ko = occ_sInds[tmpIndsbool]
-=======
-                koTimeInd = np.where(np.round(occ_startTimes[0].value)-self.koTimes.value==0)[0][0]  # find indice where koTime is startTime[0]
-                sInds_occ_ko = occ_sInds[np.where(np.transpose(koMap)[koTimeInd].astype(bool)[occ_sInds])[0]]# filters inds by koMap #verified against v1.35
->>>>>>> 8339bf19
                 occ_sInds = sInds_occ_ko[np.where(np.in1d(sInds_occ_ko, HIP_sInds))[0]]
                 del tmpIndsbool
-                # koTimeInd = np.where(np.round(occ_startTimes[0].value)-self.koTimes.value==0)[0][0]  # find indice where koTime is startTime[0]
-                # sInds_occ_ko = occ_sInds[np.where(np.transpose(self.koMap)[koTimeInd].astype(bool)[occ_sInds])[0]]# filters inds by koMap #verified against v1.35
-                # occ_sInds = sInds_occ_ko[np.where(np.in1d(sInds_occ_ko, HIP_sInds))[0]]
             except:#If there are no target stars to observe 
                 sInds_occ_ko = np.asarray([],dtype=int)
                 occ_sInds = np.asarray([],dtype=int)
 
             try:
-<<<<<<< HEAD
                 tmpIndsbool = list()
                 for i in np.arange(len(sInds)):
                     koTimeInd = np.where(np.round(startTimes[sInds[i]].value) - self.koTimes.value==0)[0][0] # find indice where koTime is endTime[0]
-                    tmpIndsbool.append(self.koMap[sInds[i]][koTimeInd].astype(bool)) #Is star observable at time ind
+                    tmpIndsbool.append(koMap[sInds[i]][koTimeInd].astype(bool)) #Is star observable at time ind
                 sInds = sInds[tmpIndsbool]
                 del tmpIndsbool
-=======
-                koTimeInd = np.where(np.round(startTimes[0].value)-self.koTimes.value==0)[0][0]  # find indice where koTime is startTime[0]
-                sInds = sInds[np.where(np.transpose(koMap)[koTimeInd].astype(bool)[sInds])[0]]# filters inds by koMap #verified against v1.35
->>>>>>> 8339bf19
             except:#If there are no target stars to observe 
                 sInds = np.asarray([],dtype=int)
 
@@ -503,13 +495,8 @@
                 try: # endTimes may exist past koTimes so we have an exception to hand this case
                     tmpIndsbool = list()
                     for i in np.arange(len(occ_sInds)):
-<<<<<<< HEAD
                         koTimeInd = np.where(np.round(occ_endTimes[occ_sInds[i]].value)-self.koTimes.value==0)[0][0] # find indice where koTime is endTime[0]
-                        tmpIndsbool.append(self.koMap[occ_sInds[i]][koTimeInd].astype(bool)) #Is star observable at time ind
-=======
-                        koTimeInd = np.where(np.round(endTimes[occ_sInds[i]].value)-self.koTimes.value==0)[0][0] # find indice where koTime is endTime[0]
-                        tmpIndsbool.append(koMap[occ_sInds[i]][koTimeInd].astype(bool)) #Is star observable at time ind
->>>>>>> 8339bf19
+                        tmpIndsbool.append(occ_koMap[occ_sInds[i]][koTimeInd].astype(bool)) #Is star observable at time ind
                     occ_sInds = occ_sInds[tmpIndsbool]
                     del tmpIndsbool
                 except:
