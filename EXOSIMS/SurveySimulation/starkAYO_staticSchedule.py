--- conflicted
+++ resolved
@@ -64,11 +64,7 @@
         Cb = np.zeros(sInds.shape[0])
         Csp = np.zeros(sInds.shape[0])
         for i in xrange(dmag.shape[0]):
-<<<<<<< HEAD
-            Cp[:,i], Cb[:], Csp[:] = OS.Cp_Cb_Csp(TL, sInds, self.fZmin, ZL.fEZ0, dmag[i], WA, self.mode, TK=self.TimeKeeping)
-=======
             Cp[:,i], Cb[:], Csp[:] = OS.Cp_Cb_Csp(TL, sInds, self.valfZmin, ZL.fEZ0, dmag[i], WA, self.mode)
->>>>>>> 0c46945a
         self.Cb = Cb[:]/u.s#Cb[:,0]/u.s#note all Cb are the same for different dmags. They are just star dependent
         self.Csp = Csp[:]/u.s#Csp[:,0]/u.s#note all Csp are the same for different dmags. They are just star dependent
         #self.Cp = Cp[:,:] #This one is dependent upon dmag and each star
@@ -111,11 +107,7 @@
         WA = OS.WA0
 
         #Calculate Initial Integration Times###########################################
-<<<<<<< HEAD
-        maxCbyTtime = self.calcTinit(sInds, TL, self.fZmin, ZL.fEZ0, WA, self.mode, TK=TK)
-=======
         maxCbyTtime = self.calcTinit(sInds, TL, self.valfZmin, ZL.fEZ0, WA, self.mode)
->>>>>>> 0c46945a
         t_dets = maxCbyTtime#[sInds] #t_dets has length TL.nStars
 
         #Sacrifice Stars and then Distribute Excess Mission Time################################################Sept 28, 2017 execution time 19.0 sec
@@ -144,22 +136,15 @@
             t_dets = self.distributedt(sInds, t_dets, sacrificedStarTime, self.valfZmin[sInds], ZL.fEZ0, WA)
 
             #AYO Termination Conditions###############################Sept 28, 2017 execution time 0.033 sec
-<<<<<<< HEAD
-            Comp00 = self.Completeness.comp_per_intTime(t_dets*u.d, TL, sInds, self.fZmin[sInds], ZL.fEZ0, WA, self.mode, C_b=self.Cb[sInds], C_sp=self.Csp[sInds], TK=self.TimeKeeping)
-=======
             Comp00 = self.Completeness.comp_per_intTime(t_dets*u.d, TL, sInds, self.valfZmin[sInds], ZL.fEZ0, WA, self.mode, self.Cb[sInds], self.Csp[sInds])
->>>>>>> 0c46945a
 
             #change this to an assert
             if 1 >= len(sInds):#if this is the last ement in the list
                 break
             #If the total sum of completeness at this moment is less than the last sum, then exit
             if(sum(Comp00) < lastIterationSumComp):#If sacrificing the additional target reduced performance, then Define Output of AYO Process
-<<<<<<< HEAD
-                CbyT = self.Completeness.comp_per_intTime(t_dets*u.d, self.TargetList, sInds, self.fZmin[sInds], ZL.fEZ0, WA, self.mode, C_b=self.Cb[sInds], C_sp=self.Csp[sInds], TK=self.TimeKeeping)/t_dets#takes 5 seconds to do 1 time for all stars
-=======
+
                 CbyT = self.Completeness.comp_per_intTime(t_dets*u.d, self.TargetList, sInds, self.valfZmin[sInds], ZL.fEZ0, WA, self.mode, self.Cb[sInds], self.Csp[sInds])/t_dets#takes 5 seconds to do 1 time for all stars
->>>>>>> 0c46945a
                 sortIndex = np.argsort(CbyT,axis=-1)[::-1]
 
                 #This is the static optimal schedule
@@ -337,11 +322,7 @@
             t_dets[nStars] - time to observe each star (in days)
             sacrificedStarTime - time to distribute in days       
         """
-<<<<<<< HEAD
-        CbyT = self.Completeness.comp_per_intTime(t_dets*u.d, self.TargetList, sInds, self.fZmin[sInds], fEZ, WA, self.mode, C_b=self.Cb[sInds], C_sp=self.Csp[sInds], TK=self.TimeKeeping)/t_dets#takes 5 seconds to do 1 time for all stars
-=======
         CbyT = self.Completeness.comp_per_intTime(t_dets*u.d, self.TargetList, sInds, self.valfZmin[sInds], fEZ, WA, self.mode, self.Cb[sInds], self.Csp[sInds])/t_dets#takes 5 seconds to do 1 time for all stars
->>>>>>> 0c46945a
 
         sacrificeIndex = np.argmin(CbyT)#finds index of star to sacrifice
 
