from EXOSIMS.Prototypes.SurveySimulation import SurveySimulation
import astropy.units as u
import numpy as np
import itertools

class linearJScheduler(SurveySimulation):
    """linearJScheduler 
    
    This class implements the linear cost function scheduler described
    in Savransky et al. (2010).
    
        Args:
        coeffs (iterable 3x1):
            Cost function coefficients: slew distance, completeness, target list coverage
        
        \*\*specs:
            user specified values
    
    """

    def __init__(self, coeffs=[1,1,2,1], **specs):
        
        SurveySimulation.__init__(self, **specs)
        
<<<<<<< HEAD
        #verify that coefficients input is iterable 6x1
        if not(isinstance(coeffs,(list,tuple,np.ndarray))) or (len(coeffs) != 4):
=======
        # verify that coefficients input is iterable 6x1
        if not(isinstance(coeffs, (list, tuple, np.ndarray))) or (len(coeffs) != 3):
>>>>>>> 3a3bda7b
            raise TypeError("coeffs must be a 3 element iterable")
        
        # normalize coefficients
        coeffs = np.array(coeffs)
        coeffs = coeffs/np.linalg.norm(coeffs)
        
        self.coeffs = coeffs

    def choose_next_target(self, old_sInd, sInds, slewTimes, t_dets):
        """Choose next target based on truncated depth first search 
        of linear cost function.
        
        Args:
            old_sInd (integer):
                Index of the previous target star
            sInds (integer array):
                Indices of available targets
            slewTimes (astropy quantity array):
                slew times to all stars (must be indexed by sInds)
            t_dets (astropy Quantity array):
                Integration times for detection in units of day
        
        Returns:
            sInd (integer):
                Index of next target star
        
        """

        OS = self.OpticalSystem
        Comp = self.Completeness
        TL = self.TargetList
        Obs = self.Observatory
        TK = self.TimeKeeping
        
        # reshape sInds
        sInds = np.array(sInds, ndmin=1)
        
        # current star has to be in the adjmat
        if (old_sInd is not None) and (old_sInd not in sInds):
            sInds = np.append(sInds, old_sInd)
        
        # calculate dt since previous observation
        dt = TK.currentTimeNorm + slewTimes[sInds] - self.lastObsTimes[sInds]
        # get dynamic completeness values
        comps = Comp.completeness_update(TL, sInds, self.starVisits[sInds], dt)
        
        # if first target, or if only 1 available target, 
        # choose highest available completeness
        nStars = len(sInds)
        if (old_sInd is None) or (nStars == 1):
            sInd = np.random.choice(sInds[comps == max(comps)])
            return sInd
        
        # define adjacency matrix
        A = np.zeros((nStars,nStars))
        
        # only consider slew distance when there's an occulter
        if OS.haveOcculter:
            r_ts = TL.starprop(sInds, TK.currentTimeAbs)
            u_ts = (r_ts.value.T/np.linalg.norm(r_ts, axis=1)).T
            angdists = np.arccos(np.clip(np.dot(u_ts, u_ts.T), -1, 1))
            A[np.ones((nStars), dtype=bool)] = angdists
            A = self.coeffs[0]*(A)/np.pi
        
        # add factor due to completeness
        A = A + self.coeffs[1]*(1 - comps)
        
        # add factor due to unvisited ramp
        f_uv = np.zeros(nStars)
        unvisited = self.starVisits[sInds]==0
        f_uv[unvisited] = float(TK.currentTimeNorm/TK.missionFinishNorm)**2
        A = A - self.coeffs[2]*f_uv

        # add factor due to revisited ramp
        f2_uv = np.where(self.starVisits[sInds] > 0, 1, 0) *\
                (1 - (np.in1d(sInds, self.starRevisit[:,0],invert=True)))
        A = A + self.coeffs[3]*f2_uv
        
        # kill diagonal
        A = A + np.diag(np.ones(nStars)*np.Inf)
        
        # take two traversal steps
        step1 = np.tile(A[sInds==old_sInd,:], (nStars, 1)).flatten('F')
        step2 = A[np.array(np.ones((nStars, nStars)), dtype=bool)]
        tmp = np.argmin(step1 + step2)
        sInd = sInds[int(np.floor(tmp/float(nStars)))]
        
        return sInd<|MERGE_RESOLUTION|>--- conflicted
+++ resolved
@@ -22,13 +22,8 @@
         
         SurveySimulation.__init__(self, **specs)
         
-<<<<<<< HEAD
         #verify that coefficients input is iterable 6x1
         if not(isinstance(coeffs,(list,tuple,np.ndarray))) or (len(coeffs) != 4):
-=======
-        # verify that coefficients input is iterable 6x1
-        if not(isinstance(coeffs, (list, tuple, np.ndarray))) or (len(coeffs) != 3):
->>>>>>> 3a3bda7b
             raise TypeError("coeffs must be a 3 element iterable")
         
         # normalize coefficients
