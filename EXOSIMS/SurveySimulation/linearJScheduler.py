--- conflicted
+++ resolved
@@ -120,11 +120,7 @@
             tmpIndsbool = list()
             for i in np.arange(len(sInds)):
                 koTimeInd = np.where(np.round(startTimes[sInds[i]].value)-self.koTimes.value==0)[0][0] # find indice where koTime is startTime[0]
-<<<<<<< HEAD
-                tmpIndsbool.append(self.koMap[sInds[i]][koTimeInd].astype(bool)) #Is star observable at time ind
-=======
                 tmpIndsbool.append(koMap[sInds[i]][koTimeInd].astype(bool)) #Is star observable at time ind
->>>>>>> 84bf4971
             sInds = sInds[tmpIndsbool]
             del tmpIndsbool
             #DELETE koTimeInd = np.where(np.round(startTimes[0].value)-self.koTimes.value==0)[0][0]  # find indice where koTime is startTime[0]
@@ -147,7 +143,7 @@
             # else:                
             intTimes[sInds] = self.calc_targ_intTime(sInds, startTimes[sInds], mode)
             sInds = sInds[np.where(intTimes[sInds] <= maxIntTime)]  # Filters targets exceeding end of OB
-            endTimes = tmpCurrentTimeAbs.copy() + intTimes
+            endTimes = startTimes + intTimes
             
             if maxIntTime.value <= 0:
                 sInds = np.asarray([],dtype=int)
@@ -161,11 +157,7 @@
                 tmpIndsbool = list()
                 for i in np.arange(len(sInds)):
                     koTimeInd = np.where(np.round(endTimes[sInds[i]].value)-self.koTimes.value==0)[0][0] # find indice where koTime is endTime[0]
-<<<<<<< HEAD
-                    tmpIndsbool.append(self.koMap[sInds[i]][koTimeInd].astype(bool)) #Is star observable at time ind
-=======
                     tmpIndsbool.append(koMap[sInds[i]][koTimeInd].astype(bool)) #Is star observable at time ind
->>>>>>> 84bf4971
                 sInds = sInds[tmpIndsbool]
                 del tmpIndsbool
                 #DELETE koTimeInd = np.where(np.round(endTimes[0].value)-self.koTimes.value==0)[0][0]#koTimeInd[0][0]  # find indice where koTime is endTime[0]
