--- conflicted
+++ resolved
@@ -83,6 +83,9 @@
         # create DRM
         DRM = {}
         
+        #create appropriate koMap
+        koMap = self.koMaps[mode['syst']['name']]
+        
         # allocate settling time + overhead time
         tmpCurrentTimeAbs = TK.currentTimeAbs.copy() + Obs.settlingTime + mode['syst']['ohTime']
         tmpCurrentTimeNorm = TK.currentTimeNorm.copy() + Obs.settlingTime + mode['syst']['ohTime']
@@ -114,21 +117,14 @@
 
         # 2.5 Filter stars not observable at startTimes
         try:
-<<<<<<< HEAD
-            koTimeInd = np.where(np.round(startTimes[0].value)-self.koTimes.value==0)[0][0]  # find indice where koTime is startTime[0]
-            #wherever koMap is 1, the target is observable
-            koMap = self.koMaps[mode['syst']['name']]
-            sInds = sInds[np.where(np.transpose(koMap)[koTimeInd].astype(bool)[sInds])[0]]# filters inds by koMap #verified against v1.35
-=======
             tmpIndsbool = list()
             for i in np.arange(len(sInds)):
                 koTimeInd = np.where(np.round(startTimes[sInds[i]].value)-self.koTimes.value==0)[0][0] # find indice where koTime is startTime[0]
-                tmpIndsbool.append(self.koMap[sInds[i]][koTimeInd].astype(bool)) #Is star observable at time ind
+                tmpIndsbool.append(koMap[sInds[i]][koTimeInd].astype(bool)) #Is star observable at time ind
             sInds = sInds[tmpIndsbool]
             del tmpIndsbool
             #DELETE koTimeInd = np.where(np.round(startTimes[0].value)-self.koTimes.value==0)[0][0]  # find indice where koTime is startTime[0]
             #DELETE sInds = sInds[np.where(np.transpose(self.koMap)[koTimeInd].astype(bool)[sInds])[0]]# filters inds by koMap #verified against v1.35
->>>>>>> 14e5581a
         except:#If there are no target stars to observe 
             sInds = np.asarray([],dtype=int)
         
@@ -158,20 +154,14 @@
         # and filter out unavailable targets
         if len(sInds.tolist()) > 0 and Obs.checkKeepoutEnd:
             try: # endTimes may exist past koTimes so we have an exception to hand this case
-<<<<<<< HEAD
-                koMap = self.koMaps[mode['syst']['name']]
-                koTimeInd = np.where(np.round(endTimes[0].value)-self.koTimes.value==0)[0][0]#koTimeInd[0][0]  # find indice where koTime is endTime[0]
-                sInds = sInds[np.where(np.transpose(koMap)[koTimeInd].astype(bool)[sInds])[0]]# filters inds by koMap #verified against v1.35
-=======
                 tmpIndsbool = list()
                 for i in np.arange(len(sInds)):
                     koTimeInd = np.where(np.round(endTimes[sInds[i]].value)-self.koTimes.value==0)[0][0] # find indice where koTime is endTime[0]
-                    tmpIndsbool.append(self.koMap[sInds[i]][koTimeInd].astype(bool)) #Is star observable at time ind
+                    tmpIndsbool.append(koMap[sInds[i]][koTimeInd].astype(bool)) #Is star observable at time ind
                 sInds = sInds[tmpIndsbool]
                 del tmpIndsbool
                 #DELETE koTimeInd = np.where(np.round(endTimes[0].value)-self.koTimes.value==0)[0][0]#koTimeInd[0][0]  # find indice where koTime is endTime[0]
                 #DELETE sInds = sInds[np.where(np.transpose(self.koMap)[koTimeInd].astype(bool)[sInds])[0]]# filters inds by koMap #verified against v1.35
->>>>>>> 14e5581a
             except:
                 sInds = np.asarray([],dtype=int)
         
