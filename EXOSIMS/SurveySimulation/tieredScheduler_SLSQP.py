from EXOSIMS.SurveySimulation.SLSQPScheduler import SLSQPScheduler
import EXOSIMS, os
import astropy.units as u
import astropy.constants as const
import numpy as np
import itertools
from scipy import interpolate
try:
    import cPickle as pickle
except:
    import pickle
import time
from EXOSIMS.util.deltaMag import deltaMag

class tieredScheduler_SLSQP(SLSQPScheduler):
    """tieredScheduler_SLSQP_old 
    
    This class implements a tiered scheduler that independantly schedules the observatory
    while the starshade slews to its next target.
    
        Args:
        coeffs (iterable 7x1):
            Cost function coefficients: slew distance, completeness, intTime,
            deep-dive least visited ramp, deep-dive unvisited ramp, unvisited ramp, 
            and least-visited ramp
        occHIPs (iterable nx1):
            List of star HIP numbers to initialize occulter target list.
        topstars (integer):
            Number of HIP numbers to recieve preferential treatment.
        revisit_wait (float):
            Wait time threshold for star revisits.
        revisit_weight (float):
            Weight used to increase preference for coronograph revisits.
        GAPortion (float):
            Portion of mission time used for general astrophysics.
        int_inflection (boolean):
            Calculate integration time using the pre-calculated integration time curves.
            Default is False.
        GA_simult_det_fraction (float):
            Fraction of detection time to be considered as GA time.
        promote_hz_stars (boolean):
            Flag that allows promotion of targets with planets in the habitable zone 
            to the occulter target list.
        phase1_end (int):
            Number of days to wait before the end of phase 1, when phase 1 ends,
            target promotion begins.
        n_det_remove (int):
            Minimum number of visits with no detections required to filter off star
        n_det_min (int):
            Minimum number of detections required for promotion
        occ_max_visits (int):
            Number of maximum visits to a star allowed by the occulter.
        max_successful_chars (int):
            Maximum number of successful characterizations on a given star before 
            it is removed from the target list.
        find_known_RV (boolean):
            Perform a pre-calculation that identifies known RV planets and adds 
            them as candidates for promotion.
        \*\*specs:
            user specified values
    """

    def __init__(self, coeffs=[2,1,1,8,4,1,1], occHIPs=[], topstars=0, revisit_wait=91.25, 
                 revisit_weight=1.0, GAPortion=.25, int_inflection=False,
                 GA_simult_det_fraction=.07, promote_hz_stars=False, phase1_end=365, 
                 n_det_remove=3, n_det_min=3, occ_max_visits=3, max_successful_chars=1,
                 find_known_RV=False, **specs):
        
        SLSQPScheduler.__init__(self, **specs)
        
        #verify that coefficients input is iterable 4x1
        if not(isinstance(coeffs,(list,tuple,np.ndarray))) or (len(coeffs) != 7):
            raise TypeError("coeffs must be a 7 element iterable")

        TK = self.TimeKeeping
        TL = self.TargetList
        OS = self.OpticalSystem
        SU = self.SimulatedUniverse

        #Add to outspec
        self._outspec['coeffs'] = coeffs
        self._outspec['occHIPs'] = occHIPs
        self._outspec['topstars'] = topstars
        self._outspec['GAPortion'] = GAPortion
        self._outspec['revisit_wait'] = revisit_wait
        self._outspec['revisit_weight'] = revisit_weight
        self._outspec['int_inflection'] = int_inflection
        
        #normalize coefficients
        coeffs = np.array(coeffs)
        coeffs = coeffs/np.linalg.norm(coeffs, ord=1)
        
        self.coeffs = coeffs
        if occHIPs != []:
            occHIPs_path = os.path.join(EXOSIMS.__path__[0],'Scripts',occHIPs)
            assert os.path.isfile(occHIPs_path), "%s is not a file."%occHIPs_path
            with open(occHIPs_path, 'r') as ofile:
                HIPsfile = ofile.read()
            self.occHIPs = HIPsfile.split(',')
            if len(self.occHIPs) <= 1:
                self.occHIPs = HIPsfile.split('\n')
        else:
            assert occHIPs != [], "occHIPs target list is empty, occHIPs file must be specified in script file"
            self.occHIPs = occHIPs

        self.occHIPs = [hip.strip() for hip in self.occHIPs]

        self.occ_arrives = TK.currentTimeAbs.copy()                # The timestamp at which the occulter finishes slewing
        self.occ_starRevisit = np.array([])                        # Array of star revisit times
        self.occ_starVisits = np.zeros(TL.nStars, dtype=int)       # The number of times each star was visited by the occulter
        self.is_phase1 = True                                      # Flag that determines whether or not we are in phase 1
        self.phase1_end = TK.missionStart.copy() + phase1_end*u.d  # The designated end time for the first observing phase
        self.FA_status = np.zeros(TL.nStars, dtype=bool)           # False Alarm status array 
        self.GA_percentage = GAPortion                        # Percentage of mission devoted to general astrophysics
        self.GAtime = 0.*u.d                                  # Current amount of time devoted to GA
        self.GA_simult_det_fraction = GA_simult_det_fraction  # Fraction of detection time allocated to GA
        self.goal_GAtime = None                               # The desired amount of GA time based off of mission time
        self.curves = None
        self.ao = None
        self.int_inflection = int_inflection                  # Use int_inflection to calculate int times
        self.promote_hz_stars = promote_hz_stars              # Flag to promote hz stars
        self.last_chard = None                                # Keeps track of last characterized star to avoid repeats

        self.ready_to_update = False
        self.occ_slewTime = 0.*u.d
        self.occ_sd = 0.*u.rad

        self.sInd_charcounts = {}                                   # Number of characterizations by star index
        self.sInd_detcounts = np.zeros(TL.nStars, dtype=int)        # Number of detections by star index
        self.sInd_dettimes = {}
        self.n_det_remove = n_det_remove                        # Minimum number of visits with no detections required to filter off star
        self.n_det_min = n_det_min                              # Minimum number of detections required for promotion
        self.occ_max_visits = occ_max_visits                    # Maximum number of allowed occulter visits
        self.max_successful_chars = max_successful_chars        # Maximum allowed number of successful chars of deep dive targets before removal from target list

        self.topstars = topstars   # Allow preferential treatment of top n stars in occ_sInds target list
        self.coeff_data_a3 = []
        self.coeff_data_a4 = []
        self.coeff_time = []

        self.revisit_wait = revisit_wait * u.d
        self.revisit_weight = revisit_weight
        self.no_dets = np.ones(self.TargetList.nStars, dtype=bool)

        self.promoted_stars = []     # list of stars promoted from the coronograph list to the starshade list
        self.known_earths = np.array([])   # list of detected earth-like planets aroung promoted stars
        self.ignore_stars = []       # list of stars that have been removed from the occ_sInd list

        if find_known_RV:
            self.known_stars, self.known_rocky = self.find_known_plans()
        else:
            self.known_stars = []
            self.known_rocky = []
 
        # Precalculating intTimeFilter
        allModes = OS.observingModes
        char_mode = list(filter(lambda mode: 'spec' in mode['inst']['name'], allModes))[0]
        sInds = np.arange(TL.nStars) #Initialize some sInds array
        self.occ_valfZmin, self.occ_absTimefZmin = self.ZodiacalLight.calcfZmin(sInds, self.Observatory, TL, self.TimeKeeping, char_mode, self.cachefname) # find fZmin to use in intTimeFilter
        fEZ = self.ZodiacalLight.fEZ0 # grabbing fEZ0
        dMag = self.dMagint[sInds] # grabbing dMag
        WA = self.WAint[sInds] # grabbing WA
        self.occ_intTimesIntTimeFilter = self.OpticalSystem.calc_intTime(TL, sInds, self.occ_valfZmin, fEZ, dMag, WA, self.mode)*char_mode['timeMultiplier'] # intTimes to filter by
        self.occ_intTimeFilterInds = np.where((self.occ_intTimesIntTimeFilter > 0)*(self.occ_intTimesIntTimeFilter <= self.OpticalSystem.intCutoff) > 0)[0] # These indices are acceptable for use simulating

        # Promote all stars assuming they have known earths
        occ_sInds_with_earths = []
        if TL.earths_only:
            # check for earths around the available stars
            for sInd in np.arange(TL.nStars):
                pInds = np.where(SU.plan2star == sInd)[0]
                # is_earthlike = np.logical_and(
                #                     np.logical_and(
                #                         (SU.a[pInds] > .95*u.AU), (SU.a[pInds] < 1.67*u.AU)),
                #                             (SU.Rp.value[pInds] < 1.4))
                pinds_earthlike = self.is_earthlike(pInds, sInd)
                if np.any(pinds_earthlike):
                    self.known_earths = np.union1d(self.known_earths, pInds[pinds_earthlike]).astype(int)
                    occ_sInds_with_earths.append(sInd)
            self.promoted_stars = np.union1d(self.promoted_stars, occ_sInds_with_earths).astype(int)


    def run_sim(self):
        """Performs the survey simulation 
        
        Returns:
            mission_end (string):
                Message printed at the end of a survey simulation.
        
        """
        
        OS = self.OpticalSystem
        TL = self.TargetList
        SU = self.SimulatedUniverse
        Obs = self.Observatory
        TK = self.TimeKeeping
        Comp = self.Completeness
        
        # TODO: start using this self.currentSep
        # set occulter separation if haveOcculter
        self.currentSep = Obs.occulterSep
        
        # Choose observing modes selected for detection (default marked with a flag),
        det_mode = list(filter(lambda mode: mode['detectionMode'] == True, OS.observingModes))[0]
        # and for characterization (default is first spectro/IFS mode)
        spectroModes = list(filter(lambda mode: 'spec' in mode['inst']['name'], OS.observingModes))
        if np.any(spectroModes):
            char_mode = spectroModes[0]
        # if no spectro mode, default char mode is first observing mode
        else:
            char_mode = OS.observingModes[0]
        
        # Begin Survey, and loop until mission is finished
        self.logger.info('OB{}: survey beginning.'.format(TK.OBnumber+1))
        self.vprint('OB{}: survey beginning.'.format(TK.OBnumber+1))
        t0 = time.time()
        sInd = None
        occ_sInd = None
        cnt = 0

        while not TK.mission_is_over(OS, Obs, det_mode):
             
            # Acquire the NEXT TARGET star index and create DRM
            prev_occ_sInd = occ_sInd
            old_sInd = sInd #used to save sInd if returned sInd is None
            waitTime = None
            DRM, sInd, occ_sInd, t_det, sd, occ_sInds = self.next_target(sInd, occ_sInd, det_mode, char_mode)

            true_t_det = t_det*det_mode['timeMultiplier'] + Obs.settlingTime + det_mode['syst']['ohTime']
            if sInd != occ_sInd and sInd is not None:
                assert t_det !=0, "Integration time can't be 0."

            if sInd is not None and (TK.currentTimeAbs.copy() + true_t_det) >= self.occ_arrives and occ_sInd != self.last_chard:
                sInd = occ_sInd
            if sInd == occ_sInd:
                self.ready_to_update = True

            time2arrive = self.occ_arrives - TK.currentTimeAbs.copy()
            
            if sInd is not None:
                cnt += 1

                # clean up revisit list when one occurs to prevent repeats
                if np.any(self.starRevisit) and np.any(np.where(self.starRevisit[:,0] == float(sInd))):
                    s_revs = np.where(self.starRevisit[:,0] == float(sInd))[0]
                    dt_max = 1.*u.week
                    t_revs = np.where(self.starRevisit[:,1]*u.day - TK.currentTimeNorm.copy() < dt_max)[0]
                    self.starRevisit = np.delete(self.starRevisit, np.intersect1d(s_revs,t_revs),0)

                # get the index of the selected target for the extended list
                if TK.currentTimeNorm.copy() > TK.missionLife and self.starExtended.shape[0] == 0:
                    for i in range(len(self.DRM)):
                        if np.any([x == 1 for x in self.DRM[i]['plan_detected']]):
                            self.starExtended = np.hstack((self.starExtended, self.DRM[i]['star_ind']))
                            self.starExtended = np.unique(self.starExtended)
                
                # Beginning of observation, start to populate DRM
                DRM['OB_nb'] = TK.OBnumber+1
                DRM['ObsNum'] = cnt
                DRM['star_ind'] = sInd
                DRM['arrival_time'] = TK.currentTimeNorm.copy().to('day')
                pInds = np.where(SU.plan2star == sInd)[0]
                DRM['plan_inds'] = pInds.astype(int).tolist()

                if sInd == occ_sInd:
                    # wait until expected arrival time is observed
                    if time2arrive > 0*u.d:
                        TK.advanceToAbsTime(self.occ_arrives)
                        if time2arrive > 1*u.d:
                            self.GAtime = self.GAtime + time2arrive.to('day')

                TK.obsStart = TK.currentTimeNorm.copy().to('day')

                self.logger.info('  Observation #%s, target #%s/%s with %s planet(s), mission time: %s'\
                        %(cnt, sInd+1, TL.nStars, len(pInds), TK.obsStart.round(2)))
                self.vprint('  Observation #%s, target #%s/%s with %s planet(s), mission time: %s'\
                        %(cnt, sInd+1, TL.nStars, len(pInds), TK.obsStart.round(2)))
                
                if sInd != occ_sInd:
                    self.starVisits[sInd] += 1
                    # PERFORM DETECTION and populate revisit list attribute.
                    # First store fEZ, dMag, WA
                    if np.any(pInds):
                        DRM['det_fEZ'] = SU.fEZ[pInds].to('1/arcsec2').value.tolist()
                        DRM['det_dMag'] = SU.dMag[pInds].tolist()
                        DRM['det_WA'] = SU.WA[pInds].to('mas').value.tolist()
                    detected, det_fZ, det_systemParams, det_SNR, FA = self.observation_detection(sInd, t_det, det_mode)

                    if np.any(detected):
                        self.sInd_detcounts[sInd] += 1
                        self.sInd_dettimes[sInd] = (self.sInd_dettimes.get(sInd) or []) + [TK.currentTimeNorm.copy().to('day')]
                        self.vprint('  Det. results are: %s'%(detected))

                    # update GAtime
                    self.GAtime = self.GAtime + t_det.to('day')*self.GA_simult_det_fraction

                    # populate the DRM with detection results
                    DRM['det_time'] = t_det.to('day')
                    DRM['det_status'] = detected
                    DRM['det_SNR'] = det_SNR
                    DRM['det_fZ'] = det_fZ.to('1/arcsec2')
                    DRM['det_params'] = det_systemParams
                    DRM['FA_det_status'] = int(FA)

                    det_comp = Comp.comp_per_intTime(t_det, TL, sInd, det_fZ, self.ZodiacalLight.fEZ0, self.WAint[sInd], det_mode)[0]
                    DRM['det_comp'] = det_comp
                    DRM['det_mode'] = dict(det_mode)
                    del DRM['det_mode']['inst'], DRM['det_mode']['syst']
                
                elif sInd == occ_sInd:
                    self.occ_starVisits[occ_sInd] += 1
                    self.last_chard = occ_sInd
                    # PERFORM CHARACTERIZATION and populate spectra list attribute.
                    occ_pInds = np.where(SU.plan2star == occ_sInd)[0]
                    sInd = occ_sInd

                    DRM['slew_time'] = self.occ_slewTime.to('day').value
                    DRM['slew_angle'] = self.occ_sd.to('deg').value
                    slew_mass_used = self.occ_slewTime*Obs.defburnPortion*Obs.flowRate
                    DRM['slew_dV'] = (self.occ_slewTime*self.ao*Obs.defburnPortion).to('m/s').value
                    DRM['slew_mass_used'] = slew_mass_used.to('kg')
                    Obs.scMass = Obs.scMass - slew_mass_used
                    DRM['scMass'] = Obs.scMass.to('kg')

                    self.logger.info('  Starshade and telescope aligned at target star')
                    self.vprint('  Starshade and telescope aligned at target star')
                    if np.any(occ_pInds):
                        DRM['char_fEZ'] = SU.fEZ[occ_pInds].to('1/arcsec2').value.tolist()
                        DRM['char_dMag'] = SU.dMag[occ_pInds].tolist()
                        DRM['char_WA'] = SU.WA[occ_pInds].to('mas').value.tolist()
                    DRM['char_mode'] = dict(char_mode)
                    del DRM['char_mode']['inst'], DRM['char_mode']['syst']

                     # PERFORM CHARACTERIZATION and populate spectra list attribute
                    characterized, char_fZ, char_systemParams, char_SNR, char_intTime = \
                            self.observation_characterization(sInd, char_mode)
                    if np.any(characterized):
                        self.vprint('  Char. results are: %s'%(characterized.T))
                    else:
                        # make sure we don't accidnetally double characterize
                        TK.advanceToAbsTime(TK.currentTimeAbs.copy() + .01*u.d)
                    assert char_intTime != 0, "Integration time can't be 0."
                    # update the occulter wet mass
                    if OS.haveOcculter and char_intTime is not None:
                        DRM = self.update_occulter_mass(DRM, sInd, char_intTime, 'char')
                        char_comp = Comp.comp_per_intTime(char_intTime, TL, occ_sInd, char_fZ, self.ZodiacalLight.fEZ0, self.WAint[occ_sInd], char_mode)[0]
                        DRM['char_comp'] = char_comp
                    FA = False
                    # populate the DRM with characterization results
                    DRM['char_time'] = char_intTime.to('day') if char_intTime else 0.*u.day
                    #DRM['char_counts'] = self.sInd_charcounts[sInd]
                    DRM['char_status'] = characterized[:-1] if FA else characterized
                    DRM['char_SNR'] = char_SNR[:-1] if FA else char_SNR
                    DRM['char_fZ'] = char_fZ.to('1/arcsec2')
                    DRM['char_params'] = char_systemParams
                    # populate the DRM with FA results
                    DRM['FA_det_status'] = int(FA)
                    DRM['FA_char_status'] = characterized[-1] if FA else 0
                    DRM['FA_char_SNR'] = char_SNR[-1] if FA else 0.
                    DRM['FA_char_fEZ'] = self.lastDetected[sInd,1][-1]/u.arcsec**2 if FA else 0./u.arcsec**2
                    DRM['FA_char_dMag'] = self.lastDetected[sInd,2][-1] if FA else 0.
                    DRM['FA_char_WA'] = self.lastDetected[sInd,3][-1]*u.arcsec if FA else 0.*u.arcsec

                    # add star back into the revisit list
                    if np.any(characterized):
                        char = np.where(characterized)[0]
                        pInds = np.where(SU.plan2star == sInd)[0]
                        smin = np.min(SU.s[pInds[char]])
                        pInd_smin = pInds[np.argmin(SU.s[pInds[char]])]

                        Ms = TL.MsTrue[sInd]
                        sp = smin
                        Mp = SU.Mp[pInd_smin]
                        mu = const.G*(Mp + Ms)
                        T = 2.*np.pi*np.sqrt(sp**3/mu)
                        t_rev = TK.currentTimeNorm.copy() + T/2.

                self.goal_GAtime = self.GA_percentage * TK.currentTimeNorm.copy().to('day')
                goal_GAdiff = self.goal_GAtime - self.GAtime

                # allocate extra time to GA if we are falling behind
                if goal_GAdiff > 1*u.d and TK.currentTimeAbs.copy() < self.occ_arrives:
                    GA_diff = min(self.occ_arrives - TK.currentTimeAbs.copy(), goal_GAdiff)
                    self.vprint('Allocating time %s to general astrophysics'%(GA_diff))
                    self.GAtime = self.GAtime + GA_diff
                    TK.advanceToAbsTime(TK.currentTimeAbs.copy() + GA_diff)
                # allocate time if there is no target for the starshade
                elif goal_GAdiff > 1*u.d and (self.occ_arrives - TK.currentTimeAbs.copy()) < -5*u.d and not np.any(occ_sInds):
                    self.vprint('No Available Occulter Targets: Allocating time %s to general astrophysics'%(goal_GAdiff))
                    self.GAtime = self.GAtime + goal_GAdiff
                    TK.advanceToAbsTime(TK.currentTimeAbs.copy() + goal_GAdiff)

                DRM['exoplanetObsTime'] = TK.exoplanetObsTime.copy()
                # Append result values to self.DRM
                self.DRM.append(DRM)

                # Calculate observation end time
                TK.obsEnd = TK.currentTimeNorm.copy().to('day')

                # With prototype TimeKeeping, if no OB duration was specified, advance
                # to the next OB with timestep equivalent to time spent on one target
                if np.isinf(TK.OBduration) and (TK.missionPortion < 1):
                    self.arbitrary_time_advancement(TK.currentTimeNorm.to('day').copy() - DRM['arrival_time'])
                
                # With occulter, if spacecraft fuel is depleted, exit loop
                if Obs.scMass < Obs.dryMass:
                    self.vprint('Total fuel mass exceeded at %s' %TK.obsEnd.round(2))
                    break

            else:#sInd == None
                sInd = old_sInd#Retain the last observed star
                if(TK.currentTimeNorm.copy() >= TK.OBendTimes[TK.OBnumber]): # currentTime is at end of OB
                    #Conditional Advance To Start of Next OB
                    if not TK.mission_is_over(OS, Obs,det_mode):#as long as the mission is not over
                        TK.advancetToStartOfNextOB()#Advance To Start of Next OB
                elif(waitTime is not None):
                    #CASE 1: Advance specific wait time
                    success = TK.advanceToAbsTime(TK.currentTimeAbs.copy() + waitTime)
                    self.vprint('waitTime is not None')
                else:
                    startTimes = TK.currentTimeAbs.copy() + np.zeros(TL.nStars)*u.d # Start Times of Observations
                    observableTimes = Obs.calculate_observableTimes(TL,np.arange(TL.nStars),startTimes,self.koMaps,self.koTimes,self.mode)[0]
                    #CASE 2 If There are no observable targets for the rest of the mission
                    if((observableTimes[(TK.missionFinishAbs.copy().value*u.d > observableTimes.value*u.d)*(observableTimes.value*u.d >= TK.currentTimeAbs.copy().value*u.d)].shape[0]) == 0):#Are there any stars coming out of keepout before end of mission
                        self.vprint('No Observable Targets for Remainder of mission at currentTimeNorm= ' + str(TK.currentTimeNorm.copy()))
                        #Manually advancing time to mission end
                        TK.currentTimeNorm = TK.missionLife
                        TK.currentTimeAbs = TK.missionFinishAbs
                    else:#CASE 3    nominal wait time if at least 1 target is still in list and observable
                        #TODO: ADD ADVANCE TO WHEN FZMIN OCURS
                        inds1 = np.arange(TL.nStars)[observableTimes.value*u.d > TK.currentTimeAbs.copy().value*u.d]
                        inds2 = np.intersect1d(self.intTimeFilterInds, inds1) #apply intTime filter
                        inds3 = self.revisitFilter(inds2, TK.currentTimeNorm.copy() + self.dt_max.to(u.d)) #apply revisit Filter #NOTE this means stars you added to the revisit list 
                        self.vprint("Filtering %d stars from advanceToAbsTime"%(TL.nStars - len(inds3)))
                        oTnowToEnd = observableTimes[inds3]
                        if not oTnowToEnd.value.shape[0] == 0: #there is at least one observableTime between now and the end of the mission
                            tAbs = np.min(oTnowToEnd)#advance to that observable time
                        else:
                            tAbs = TK.missionStart + TK.missionLife#advance to end of mission
                        tmpcurrentTimeNorm = TK.currentTimeNorm.copy()
                        success = TK.advanceToAbsTime(tAbs)#Advance Time to this time OR start of next OB following this time
                        self.vprint('No Observable Targets a currentTimeNorm= %.2f Advanced To currentTimeNorm= %.2f'%(tmpcurrentTimeNorm.to('day').value, TK.currentTimeNorm.to('day').value))
        

        else:
            dtsim = (time.time()-t0)*u.s
            mission_end = "Mission complete: no more time available.\n"\
                    + "Simulation duration: %s.\n" %dtsim.astype('int')\
                    + "Results stored in SurveySimulation.DRM (Design Reference Mission)."

            self.logger.info(mission_end)
            self.vprint(mission_end)

            return mission_end


    def promote_coro_targets(self, occ_sInds, sInds):
        """
        Determines which coronograph targets to promote to occulter targets

        Args:
            occ_sInds (numpy array):
                occulter targets
            sInds (numpy array):
                coronograph targets

        Returns:
            occ_sInds (numpy array):
                updated occulter targets
        """
        TK = self.TimeKeeping
        SU = self.SimulatedUniverse
        TL = self.TargetList
        promoted_occ_sInds = np.array([], dtype=int)

        # if phase 1 has ended
        if TK.currentTimeAbs > self.phase1_end:
            if self.is_phase1 is True:
                self.vprint( 'Entering detection phase 2: target list for occulter expanded')
                self.is_phase1 = False
            # If we only want to promote stars that have planets in the habitable zone
            if self.promote_hz_stars:
                # stars must have had > n_det_min detections
                promote_stars = sInds[np.where(self.sInd_detcounts[sInds] > self.n_det_min)[0]]
                if np.any(promote_stars):
                    for sInd in promote_stars:
                        pInds = np.where(SU.plan2star == sInd)[0]
                        sp = SU.s[pInds]
                        Ms = TL.MsTrue[sInd]
                        Mp = SU.Mp[pInds]
                        mu = const.G*(Mp + Ms)
                        T = (2.*np.pi*np.sqrt(sp**3/mu)).to('d')
                        # star must have detections that span longer than half a period and be in the habitable zone
                        # and have a smaller radius that a sub-neptune
                        # is_earthlike = np.logical_and(
                        #                   np.logical_and(
                        #                     (SU.a[pInds] > .95*u.AU), (SU.a[pInds] < 1.67*u.AU)),
                        #                   (SU.Rp.value[pInds] < 1.4))
                        pinds_earthlike = self.is_earthlike(pInds, sInd)
                        if (np.any((T/2.0 < (self.sInd_dettimes[sInd][-1] - self.sInd_dettimes[sInd][0]))) 
                          and np.any(pinds_earthlike)):
                            earthlikes = pInds[pinds_earthlike]
                            self.known_earths = np.union1d(self.known_earths, earthlikes).astype(int)
                            promoted_occ_sInds = np.append(promoted_occ_sInds, sInd)
                            if sInd not in self.promoted_stars:
                                self.promoted_stars.append(sInd)
                occ_sInds = np.union1d(occ_sInds, promoted_occ_sInds)
            else:
                occ_sInds = np.union1d(occ_sInds, sInds[np.where((self.starVisits[sInds] == self.nVisitsMax) & 
                                                                 (self.occ_starVisits[sInds] == 0))[0]])
        occ_sInds = np.union1d(occ_sInds, np.intersect1d(sInds, self.known_rocky))
        self.promoted_stars = list(np.union1d(self.promoted_stars, np.intersect1d(sInds, self.known_rocky)).astype(int))
        return(occ_sInds.astype(int))


    def next_target(self, old_sInd, old_occ_sInd, det_mode, char_mode):
        """Finds index of next target star and calculates its integration time.
        
        This method chooses the next target star index based on which
        stars are available, their integration time, and maximum completeness.
        Returns None if no target could be found.
        
        Args:
            old_sInd (integer):
                Index of the previous target star for the telescope
            old_occ_sInd (integer):
                Index of the previous target star for the occulter
            det_mode (dict):
                Selected observing mode for detection
            char_mode (dict):
                Selected observing mode for characterization
                
        Returns:
            DRM (dicts):
                Contains the results of survey simulation
            sInd (integer):
                Index of next target star. Defaults to None.
            occ_sInd (integer):
                Index of next occulter target star. Defaults to None.
            t_det (astropy Quantity):
                Selected star integration time for detection in units of day. 
                Defaults to None.
        
        """

        OS = self.OpticalSystem
        ZL = self.ZodiacalLight
        TL = self.TargetList
        Obs = self.Observatory
        TK = self.TimeKeeping
        SU = self.SimulatedUniverse
        
        # Create DRM
        DRM = {}
        
        # selecting appropriate koMap
        koMap = self.koMaps[char_mode['syst']['name']]
        
        # In case of an occulter, initialize slew time factor
        # (add transit time and reduce starshade mass)
        assert OS.haveOcculter == True
        self.ao = Obs.thrust/Obs.scMass

        # Star indices that correspond with the given HIPs numbers for the occulter
        # XXX ToDo: print out HIPs that don't show up in TL
        HIP_sInds = np.where(np.in1d(TL.Name, self.occHIPs))[0]
        if TL.earths_only:
            HIP_sInds = np.union1d(HIP_sInds, self.promoted_stars).astype(int)
        sInd = None
        
        # Now, start to look for available targets
        while not TK.mission_is_over(OS, Obs, det_mode):
            # allocate settling time + overhead time
            tmpCurrentTimeAbs = TK.currentTimeAbs.copy()
            tmpCurrentTimeNorm = TK.currentTimeNorm.copy()
            occ_tmpCurrentTimeAbs = TK.currentTimeAbs.copy()
            occ_tmpCurrentTimeNorm = TK.currentTimeNorm.copy()

            # 0 initialize arrays
            slewTimes = np.zeros(TL.nStars)*u.d
            fZs = np.zeros(TL.nStars)/u.arcsec**2
            dV = np.zeros(TL.nStars)*u.m/u.s
            intTimes = np.zeros(TL.nStars)*u.d
            occ_intTimes = np.zeros(TL.nStars)*u.d
            tovisit = np.zeros(TL.nStars, dtype=bool)
            occ_tovisit = np.zeros(TL.nStars, dtype=bool)
            sInds = np.arange(TL.nStars)

            # 1 Find spacecraft orbital START positions and filter out unavailable 
            # targets. If occulter, each target has its own START position.
            sd = Obs.star_angularSep(TL, old_occ_sInd, sInds, tmpCurrentTimeAbs)
            obsTimes = Obs.calculate_observableTimes(TL, sInds, tmpCurrentTimeAbs, self.koMaps, self.koTimes, char_mode)
            slewTimes = Obs.calculate_slewTimes(TL, old_occ_sInd, sInds, sd, obsTimes, tmpCurrentTimeAbs)

            # 2.1 filter out totTimes > integration cutoff
            if len(sInds) > 0:
                occ_sInds = np.intersect1d(self.occ_intTimeFilterInds, sInds)
            if len(sInds) > 0:
                sInds = np.intersect1d(self.intTimeFilterInds, sInds)
            
            # Starttimes based off of slewtime
            occ_startTimes = occ_tmpCurrentTimeAbs.copy() + slewTimes
            occ_startTimesNorm = occ_tmpCurrentTimeNorm.copy() + slewTimes

            startTimes = tmpCurrentTimeAbs.copy() + np.zeros(TL.nStars)*u.d
            startTimesNorm = tmpCurrentTimeNorm.copy()

            # 2.5 Filter stars not observable at startTimes
            try:
<<<<<<< HEAD
                tmpIndsbool = list()
                for i in np.arange(len(occ_sInds)):
                    koTimeInd = np.where(np.round(occ_startTimes[occ_sInds[i]].value) - self.koTimes.value==0)[0][0] # find indice where koTime is endTime[0]
                    tmpIndsbool.append(self.koMap[occ_sInds[i]][koTimeInd].astype(bool)) #Is star observable at time ind
                sInds_occ_ko = occ_sInds[tmpIndsbool]
=======
                koTimeInd = np.where(np.round(occ_startTimes[0].value)-self.koTimes.value==0)[0][0]  # find indice where koTime is startTime[0]
                sInds_occ_ko = occ_sInds[np.where(np.transpose(koMap)[koTimeInd].astype(bool)[occ_sInds])[0]]# filters inds by koMap #verified against v1.35
>>>>>>> 8339bf19
                occ_sInds = sInds_occ_ko[np.where(np.in1d(sInds_occ_ko, HIP_sInds))[0]]
                del tmpIndsbool
                # koTimeInd = np.where(np.round(occ_startTimes[0].value)-self.koTimes.value==0)[0][0]  # find indice where koTime is startTime[0]
                # sInds_occ_ko = occ_sInds[np.where(np.transpose(self.koMap)[koTimeInd].astype(bool)[occ_sInds])[0]]# filters inds by koMap #verified against v1.35
                # occ_sInds = sInds_occ_ko[np.where(np.in1d(sInds_occ_ko, HIP_sInds))[0]]
            except:#If there are no target stars to observe 
                sInds_occ_ko = np.asarray([],dtype=int)
                occ_sInds = np.asarray([],dtype=int)

            try:
<<<<<<< HEAD
                tmpIndsbool = list()
                for i in np.arange(len(sInds)):
                    koTimeInd = np.where(np.round(startTimes[sInds[i]].value) - self.koTimes.value==0)[0][0] # find indice where koTime is endTime[0]
                    tmpIndsbool.append(self.koMap[sInds[i]][koTimeInd].astype(bool)) #Is star observable at time ind
                sInds = sInds[tmpIndsbool]
                del tmpIndsbool
=======
                koTimeInd = np.where(np.round(startTimes[0].value)-self.koTimes.value==0)[0][0]  # find indice where koTime is startTime[0]
                sInds = sInds[np.where(np.transpose(koMap)[koTimeInd].astype(bool)[sInds])[0]]# filters inds by koMap #verified against v1.35
>>>>>>> 8339bf19
            except:#If there are no target stars to observe 
                sInds = np.asarray([],dtype=int)

            # 2.9 Occulter target promotion step
            occ_sInds = self.promote_coro_targets(occ_sInds, sInds_occ_ko)

            # 3 Filter out all previously (more-)visited targets, unless in 
            # revisit list, with time within some dt of start (+- 1 week)
            if len(sInds.tolist()) > 0:
                sInds = self.revisitFilter(sInds, TK.currentTimeNorm.copy())

            # revisit list, with time after start
            if np.any(occ_sInds):
                occ_tovisit[occ_sInds] = (self.occ_starVisits[occ_sInds] == self.occ_starVisits[occ_sInds].min())
                if self.occ_starRevisit.size != 0:
                    dt_max = 1.*u.week
                    dt_rev = TK.currentTimeNorm.copy() - self.occ_starRevisit[:,1]*u.day
                    ind_rev = [int(x) for x in self.occ_starRevisit[dt_rev > 0, 0] if x in occ_sInds]
                    occ_tovisit[ind_rev] = True
                occ_sInds = np.where(occ_tovisit)[0]

            # 4 calculate integration times for ALL preselected targets, 
            # and filter out totTimes > integration cutoff
            maxIntTimeOBendTime, maxIntTimeExoplanetObsTime, maxIntTimeMissionLife = TK.get_ObsDetectionMaxIntTime(Obs, det_mode)
            maxIntTime = min(maxIntTimeOBendTime, maxIntTimeExoplanetObsTime, maxIntTimeMissionLife, OS.intCutoff)#Maximum intTime allowed

            maxIntTimeOBendTime, maxIntTimeExoplanetObsTime, maxIntTimeMissionLife = TK.get_ObsDetectionMaxIntTime(Obs, char_mode)
            occ_maxIntTime = min(maxIntTimeOBendTime, maxIntTimeExoplanetObsTime, maxIntTimeMissionLife, OS.intCutoff)#Maximum intTime allowed

            if len(occ_sInds) > 0:
                if self.int_inflection:
                    fEZ = ZL.fEZ0
                    WA = self.WAint
                    occ_intTimes[occ_sInds] = self.calc_int_inflection(occ_sInds, fEZ, occ_startTimes, WA[occ_sInds], char_mode, ischar=True)
                    totTimes = occ_intTimes*char_mode['timeMultiplier']
                    occ_endTimes = occ_startTimes + totTimes
                else:
                    # characterization_start = occ_startTimes
                    occ_intTimes[occ_sInds] = self.calc_targ_intTime(occ_sInds, occ_startTimes[occ_sInds], char_mode) * (1 + self.charMargin)

                    # Adjust integration time for stars with known earths around them
                    for occ_star in occ_sInds:
                        if occ_star in self.promoted_stars:
                            occ_earths = np.intersect1d(np.where(SU.plan2star == occ_star)[0], self.known_earths).astype(int)
                            if np.any(occ_earths):
                                fZ = ZL.fZ(Obs, TL, occ_star, occ_startTimes[occ_star], char_mode)
                                fEZ = SU.fEZ[occ_earths].to('1/arcsec2').value/u.arcsec**2
                                dMag = SU.dMag[occ_earths]
                                WA = SU.WA[occ_earths]
                                earthlike_inttimes = OS.calc_intTime(TL, occ_star, fZ, fEZ, dMag, WA, char_mode) * (1 + self.charMargin)
                                earthlike_inttime = earthlike_inttimes[(earthlike_inttimes < occ_maxIntTime)]
                                if len(earthlike_inttime) > 0:
                                    occ_intTimes[occ_star] = np.max(earthlike_inttime)
                                else:
                                    occ_intTimes[occ_star] = np.max(earthlike_inttimes)
                    occ_endTimes = occ_startTimes + (occ_intTimes * char_mode['timeMultiplier']) + Obs.settlingTime + char_mode['syst']['ohTime']

                    occ_sInds = occ_sInds[(occ_intTimes[occ_sInds] <= occ_maxIntTime)]  # Filters targets exceeding maximum intTime
                    occ_sInds = occ_sInds[(occ_intTimes[occ_sInds] > 0.0*u.d)]  # Filters with an inttime of 0
                
                if occ_maxIntTime.value <= 0:
                    occ_sInds = np.asarray([],dtype=int)

            if len(sInds.tolist()) > 0:
                intTimes[sInds] = self.calc_targ_intTime(sInds, startTimes[sInds], det_mode)
                sInds = sInds[(intTimes[sInds] <= maxIntTime)]  # Filters targets exceeding end of OB
                endTimes = startTimes + intTimes
                
                if maxIntTime.value <= 0:
                    sInds = np.asarray([],dtype=int)

            # 5.2 find spacecraft orbital END positions (for each candidate target), 
            # and filter out unavailable targets
            if len(occ_sInds.tolist()) > 0 and Obs.checkKeepoutEnd:
                try: # endTimes may exist past koTimes so we have an exception to hand this case
                    tmpIndsbool = list()
                    for i in np.arange(len(occ_sInds)):
<<<<<<< HEAD
                        koTimeInd = np.where(np.round(occ_endTimes[occ_sInds[i]].value)-self.koTimes.value==0)[0][0] # find indice where koTime is endTime[0]
                        tmpIndsbool.append(self.koMap[occ_sInds[i]][koTimeInd].astype(bool)) #Is star observable at time ind
=======
                        koTimeInd = np.where(np.round(endTimes[occ_sInds[i]].value)-self.koTimes.value==0)[0][0] # find indice where koTime is endTime[0]
                        tmpIndsbool.append(koMap[occ_sInds[i]][koTimeInd].astype(bool)) #Is star observable at time ind
>>>>>>> 8339bf19
                    occ_sInds = occ_sInds[tmpIndsbool]
                    del tmpIndsbool
                except:
                    occ_sInds = np.asarray([],dtype=int)

            if len(sInds.tolist()) > 0 and Obs.checkKeepoutEnd:
                try: # endTimes may exist past koTimes so we have an exception to hand this case
                    tmpIndsbool = list()
                    for i in np.arange(len(sInds)):
                        koTimeInd = np.where(np.round(endTimes[sInds[i]].value)-self.koTimes.value==0)[0][0] # find indice where koTime is endTime[0]
                        tmpIndsbool.append(koMap[sInds[i]][koTimeInd].astype(bool)) #Is star observable at time ind
                    sInds = sInds[tmpIndsbool]
                    del tmpIndsbool
                except:
                    sInds = np.asarray([],dtype=int)

            # 5.3 Filter off current occulter target star from detection list
            if old_occ_sInd is not None:
                sInds = sInds[np.where(sInds != old_occ_sInd)[0]]
                occ_sInds = occ_sInds[np.where(occ_sInds != old_occ_sInd)[0]]

            # 6.1 Filter off any stars visited by the occulter more than the max number of times
            if np.any(occ_sInds):
                occ_sInds = occ_sInds[np.where(self.occ_starVisits[occ_sInds] < self.occ_max_visits)[0]]

            # 6.2 Filter off coronograph stars with too many visits and no detections
            no_dets = np.logical_and((self.starVisits[sInds] > self.n_det_remove), (self.sInd_detcounts[sInds] == 0))
            sInds = sInds[np.where(np.invert(no_dets))[0]]

            # 7 Filter off cornograph stars with too-long inttimes
            if self.occ_arrives > TK.currentTimeAbs:
                available_time = self.occ_arrives - TK.currentTimeAbs.copy()
                if np.any(sInds[intTimes[sInds] < available_time]):
                    sInds = sInds[intTimes[sInds] < available_time]

            # 8 remove occ targets on ignore_stars list
            occ_sInds = np.setdiff1d(occ_sInds, self.ignore_stars)

            t_det = 0*u.d
            occ_sInd = old_occ_sInd

            if np.any(sInds):
                # choose sInd of next target
                sInd = self.choose_next_telescope_target(old_sInd, sInds, intTimes[sInds])
                # store relevant values
                t_det = intTimes[sInd]

            # 8 Choose best target from remaining
            # if the starshade has arrived at its destination, or it is the first observation
            if np.any(occ_sInds):
                if old_occ_sInd is None or ((TK.currentTimeAbs.copy() + t_det) >= self.occ_arrives and self.ready_to_update):
                    occ_sInd = self.choose_next_occulter_target(old_occ_sInd, occ_sInds, occ_intTimes)
                    if old_occ_sInd is None:
                        self.occ_arrives = TK.currentTimeAbs.copy()
                    else:
                        self.occ_arrives = occ_startTimes[occ_sInd]
                        self.occ_slewTime = slewTimes[occ_sInd]
                        self.occ_sd = sd[occ_sInd]
                    self.ready_to_update = False
                elif not np.any(sInds):
                    TK.advanceToAbsTime(TK.currentTimeAbs.copy() + 1*u.d)
                    continue

            if occ_sInd is not None:
                sInds = sInds[np.where(sInds != occ_sInd)[0]]

            if np.any(sInds):
                # choose sInd of next target
                sInd = self.choose_next_telescope_target(old_sInd, sInds, intTimes[sInds])
                # store relevant values
                t_det = intTimes[sInd]
            else:
                sInd = None

            # if no observable target, call the TimeKeeping.wait() method
            if not np.any(sInds) and not np.any(occ_sInds):
                self.vprint('No Observable Targets at currentTimeNorm= ' + str(TK.currentTimeNorm.copy()))
                return DRM, None, None, None, None, None
            break

        else:
            self.logger.info('Mission complete: no more time available')
            self.vprint( 'Mission complete: no more time available')
            return DRM, None, None, None, None, None

        if TK.mission_is_over(OS, Obs, det_mode):
            self.logger.info('Mission complete: no more time available')
            self.vprint( 'Mission complete: no more time available')
            return DRM, None, None, None, None, None

        occ_earths = np.intersect1d(np.where(SU.plan2star == occ_sInd)[0], self.known_earths).astype(int)

        return DRM, sInd, occ_sInd, t_det, sd, occ_sInds

    def choose_next_occulter_target(self, old_occ_sInd, occ_sInds, intTimes):
        """Choose next target for the occulter based on truncated 
        depth first search of linear cost function.
        
        Args:
            old_occ_sInd (integer):
                Index of the previous target star
            occ_sInds (integer array):
                Indices of available targets
            intTimes (astropy Quantity array):
                Integration times for detection in units of day
                
        Returns:
            sInd (integer):
                Index of next target star
        
        """

        # Choose next Occulter target

        Comp = self.Completeness
        TL = self.TargetList
        TK = self.TimeKeeping

        # reshape sInds, store available top9 sInds
        occ_sInds = np.array(occ_sInds, ndmin=1)
        top_HIPs = self.occHIPs[:self.topstars]
        top_sInds = np.intersect1d(np.where(np.in1d(TL.Name, top_HIPs))[0], occ_sInds)

        # current stars have to be in the adjmat
        if (old_occ_sInd is not None) and (old_occ_sInd not in occ_sInds):
            occ_sInds = np.append(occ_sInds, old_occ_sInd)

        # get completeness values
        comps = Comp.completeness_update(TL, occ_sInds, self.occ_starVisits[occ_sInds], TK.currentTimeNorm.copy())
        
        # if first target, or if only 1 available target, choose highest available completeness
        nStars = len(occ_sInds)
        if (old_occ_sInd is None) or (nStars == 1):
            #occ_sInd = occ_sInds[0]
            # occ_sInd = np.where(TL.Name == self.occHIPs[0])[0][0]
            occ_sInd = np.random.choice(occ_sInds[comps == max(comps)])
            return occ_sInd
        
        # define adjacency matrix
        A = np.zeros((nStars, nStars))

        # consider slew distance when there's an occulter
        r_ts = TL.starprop(occ_sInds, TK.currentTimeAbs.copy())
        u_ts = (r_ts.value.T/np.linalg.norm(r_ts, axis=1)).T
        angdists = np.arccos(np.clip(np.dot(u_ts, u_ts.T), -1, 1))
        A[np.ones((nStars),dtype=bool)] = angdists
        A = self.coeffs[0]*(A)/np.pi

        # add factor due to completeness
        A = A + self.coeffs[1]*(1 - comps)

        # add factor due to intTime
        intTimes[old_occ_sInd] = np.inf
        A = A + self.coeffs[2]*(1 - intTimes[occ_sInds]/max(intTimes[occ_sInds]))

        # add factor for unvisited ramp for deep dive stars
        if np.any(top_sInds):
             # add factor for least visited deep dive stars
            f_uv = np.zeros(nStars)
            u1 = np.in1d(occ_sInds, top_sInds)
            u2 = self.occ_starVisits[occ_sInds]==min(self.occ_starVisits[top_sInds])
            unvisited = np.logical_and(u1, u2)
            f_uv[unvisited] = float(TK.currentTimeNorm.copy()/TK.missionLife.copy())**2
            A = A - self.coeffs[3]*f_uv

            self.coeff_data_a3.append([occ_sInds,f_uv])

            # add factor for unvisited deep dive stars
            no_visits = np.zeros(nStars)
            #no_visits[u1] = np.ones(len(top_sInds))
            u2 = self.occ_starVisits[occ_sInds]==0
            unvisited = np.logical_and(u1, u2)
            no_visits[unvisited] = 1.
            A = A - self.coeffs[4]*no_visits

            self.coeff_data_a4.append([occ_sInds, no_visits])
            self.coeff_time.append(TK.currentTimeNorm.copy().value)

        # add factor due to unvisited ramp
        f_uv = np.zeros(nStars)
        unvisited = self.occ_starVisits[occ_sInds]==0
        f_uv[unvisited] = float(TK.currentTimeNorm.copy()/TK.missionLife.copy())**2
        A = A - self.coeffs[5]*f_uv

        # add factor due to revisited ramp
        if self.occ_starRevisit.size != 0:
            f2_uv = 1 - (np.in1d(occ_sInds, self.occ_starRevisit[:,0]))
            A = A + self.coeffs[6]*f2_uv

        # kill diagonal
        A = A + np.diag(np.ones(nStars)*np.Inf)

        # take two traversal steps
        step1 = np.tile(A[occ_sInds==old_occ_sInd,:],(nStars,1)).flatten('F')
        step2 = A[np.array(np.ones((nStars,nStars)),dtype=bool)]
        tmp = np.nanargmin(step1+step2)
        occ_sInd = occ_sInds[int(np.floor(tmp/float(nStars)))]

        return occ_sInd

    def choose_next_telescope_target(self, old_sInd, sInds, t_dets):
        """Choose next telescope target based on star completeness and integration time.
        
        Args:
            old_sInd (integer):
                Index of the previous target star
            sInds (integer array):
                Indices of available targets
            t_dets (astropy Quantity array):
                Integration times for detection in units of day
                
        Returns:
            sInd (integer):
                Index of next target star
        
        """
        
        Comp = self.Completeness
        TL = self.TargetList
        TK = self.TimeKeeping
        OS = self.OpticalSystem
        Obs = self.Observatory
        allModes = OS.observingModes

        nStars = len(sInds)

        # reshape sInds
        sInds = np.array(sInds,ndmin=1)

        # 1/ Choose next telescope target
        comps = Comp.completeness_update(TL, sInds, self.starVisits[sInds], TK.currentTimeNorm.copy())

        # add weight for star revisits
        ind_rev = []
        if self.starRevisit.size != 0:
            dt_rev = np.abs(self.starRevisit[:,1]*u.day - TK.currentTimeNorm.copy())
            ind_rev = [int(x) for x in self.starRevisit[dt_rev < self.dt_max, 0] if x in sInds]

        f2_uv = np.where((self.starVisits[sInds] > 0) & (self.starVisits[sInds] < 6), 
                          self.starVisits[sInds], 0) * (1 - (np.in1d(sInds, ind_rev, invert=True)))

        weights = (comps + self.revisit_weight*f2_uv/float(self.nVisitsMax))/t_dets

        sInd = np.random.choice(sInds[weights == max(weights)])

        #Check if exoplanetObsTime would be exceeded
        mode = list(filter(lambda mode: mode['detectionMode'] == True, allModes))[0]
        maxIntTimeOBendTime, maxIntTimeExoplanetObsTime, maxIntTimeMissionLife = TK.get_ObsDetectionMaxIntTime(Obs, mode)
        maxIntTime = min(maxIntTimeOBendTime, maxIntTimeExoplanetObsTime, maxIntTimeMissionLife)#Maximum intTime allowed
        intTimes2 = self.calc_targ_intTime(np.array([sInd]), TK.currentTimeAbs.copy(), mode)
        if intTimes2 > maxIntTime: # check if max allowed integration time would be exceeded
            self.vprint('max allowed integration time would be exceeded')
            sInd = None
            waitTime = 1.*u.d

        return sInd


    def calc_int_inflection(self, t_sInds, fEZ, startTime, WA, mode, ischar=False):
        """Calculate integration time based on inflection point of Completeness as a function of int_time
        
        Args:
            t_sInds (integer array):
                Indices of the target stars
            fEZ (astropy Quantity array):
                Surface brightness of exo-zodiacal light in units of 1/arcsec2
            startTime (astropy Quantity array):
                Surface brightness of local zodiacal light in units of 1/arcsec2
            WA (astropy Quantity):
                Working angle of the planet of interest in units of arcsec
            mode (dict):
                Selected observing mode

        Returns:
            int_times (astropy quantity array):
                The suggested integration time
        
        """

        Comp = self.Completeness
        TL = self.TargetList
        ZL = self.ZodiacalLight
        Obs = self.Observatory

        num_points = 500
        intTimes = np.logspace(-5, 2, num_points)*u.d
        sInds = np.arange(TL.nStars)
        WA = self.WAint   # don't use WA input because we don't know planet positions before characterization
        curve = np.zeros([1, sInds.size, intTimes.size])

        Cpath = os.path.join(Comp.classpath, Comp.filename+'.fcomp')

        # if no preexisting curves exist, either load from file or calculate
        if self.curves is None:
            if os.path.exists(Cpath):
                self.vprint( 'Loading cached completeness file from "{}".'.format(Cpath))
                with open(Cpath, 'rb') as cfile:
                    curves = pickle.load(cfile)
                self.vprint( 'Completeness curves loaded from cache.')
            else:
                # calculate completeness curves for all sInds
                self.vprint( 'Cached completeness file not found at "{}".'.format(Cpath))
                self.vprint( 'Beginning completeness curve calculations.')
                curves = {}
                for t_i, t in enumerate(intTimes):
                    fZ = ZL.fZ(Obs, TL, sInds, startTime, mode)
                    # curves[0,:,t_i] = OS.calc_dMag_per_intTime(t, TL, sInds, fZ, fEZ, WA, mode)
                    curve[0,:,t_i] = Comp.comp_per_intTime(t, TL, sInds, fZ, fEZ, WA, mode)
                curves[mode['systName']] = curve
                with open(Cpath, 'wb') as cfile:
                    pickle.dump(curves, cfile)
                self.vprint( 'completeness curves stored in {}'.format(Cpath))

            self.curves = curves

        # if no curves for current mode
        if mode['systName'] not in self.curves.keys() or TL.nStars != self.curves[mode['systName']].shape[1]:
            for t_i, t in enumerate(intTimes):
                fZ = ZL.fZ(Obs, TL, sInds, startTime, mode)
                curve[0,:,t_i] = Comp.comp_per_intTime(t, TL, sInds, fZ, fEZ, WA, mode)

            self.curves[mode['systName']] = curve
            with open(Cpath, 'wb') as cfile:
                pickle.dump(self.curves, cfile)
            self.vprint( 'recalculated completeness curves stored in {}'.format(Cpath))

        int_times = np.zeros(len(t_sInds))*u.d
        for i, sInd in enumerate(t_sInds):
            c_v_t = self.curves[mode['systName']][0,sInd,:]
            dcdt = np.diff(c_v_t)/np.diff(intTimes)

            # find the inflection point of the completeness graph
            if ischar is False:
                target_point = max(dcdt).value + 10*np.var(dcdt).value
                idc = np.abs(dcdt - target_point/(1*u.d)).argmin()
                int_time = intTimes[idc]
                int_time = int_time*self.starVisits[sInd]

                # update star completeness
                idx = (np.abs(intTimes - int_time)).argmin()
                comp = c_v_t[idx]
                TL.comp[sInd] = comp
            else:
                idt = np.abs(intTimes - max(intTimes)).argmin()
                idx = np.abs(c_v_t - c_v_t[idt]*.9).argmin()

                # idx = np.abs(comps - max(comps)*.9).argmin()
                int_time = intTimes[idx]
                comp = c_v_t[idx]

            int_times[i] = int_time

        int_times[int_times<2.000e-5*u.d] = 0.0 *u.d
        return int_times


    def observation_characterization(self, sInd, mode):
        """Finds if characterizations are possible and relevant information
        
        Args:
            sInd (integer):
                Integer index of the star of interest
            mode (dict):
                Selected observing mode for characterization
        
        Returns:
            characterized (integer list):
                Characterization status for each planet orbiting the observed 
                target star including False Alarm if any, where 1 is full spectrum, 
                -1 partial spectrum, and 0 not characterized
            fZ (astropy Quantity):
                Surface brightness of local zodiacal light in units of 1/arcsec2
            systemParams (dict):
                Dictionary of time-dependant planet properties averaged over the 
                duration of the integration
            SNR (float ndarray):
                Characterization signal-to-noise ratio of the observable planets. 
                Defaults to None.
            intTime (astropy Quantity):
                Selected star characterization time in units of day. Defaults to None.
        """

        OS = self.OpticalSystem
        ZL = self.ZodiacalLight
        TL = self.TargetList
        SU = self.SimulatedUniverse
        Obs = self.Observatory
        TK = self.TimeKeeping
        
        # selecting appropriate koMap
        koMap = self.koMaps[mode['syst']['name']]

        # find indices of planets around the target
        pInds = np.where(SU.plan2star == sInd)[0]
        # get the last detected planets, and check if there was a FA
        #det = self.lastDetected[sInd,0]
        det = np.ones(pInds.size, dtype=bool)
        fEZs = SU.fEZ[pInds].to('1/arcsec2').value
        dMags = SU.dMag[pInds]
        WAs = SU.WA[pInds].to('arcsec').value

        FA = (det.size == pInds.size + 1)
        if FA == True:
            pIndsDet = np.append(pInds, -1)[det]
        else:
            pIndsDet = pInds[det]

        # initialize outputs, and check if any planet to characterize
        characterized = np.zeros(det.size, dtype=int)
        fZ = 0./u.arcsec**2
        systemParams = SU.dump_system_params(sInd) # write current system params by default
        SNR = np.zeros(len(det))
        intTime = None
        if len(det) == 0: # nothing to characterize
            if sInd not in self.sInd_charcounts.keys():
                self.sInd_charcounts[sInd] = characterized
            return characterized, fZ, systemParams, SNR, intTime

        # look for last detected planets that have not been fully characterized
        if (FA == False): # only true planets, no FA
            tochar = (self.fullSpectra[pIndsDet] != -2)
        else: # mix of planets and a FA
            truePlans = pIndsDet[:-1]
            tochar = np.append((self.fullSpectra[truePlans] == 0), True)

        # 1/ find spacecraft orbital START position and check keepout angle
        if np.any(tochar):
            # start times
            startTime = TK.currentTimeAbs.copy() + mode['syst']['ohTime'] + Obs.settlingTime
            startTimeNorm = TK.currentTimeNorm.copy() + mode['syst']['ohTime'] + Obs.settlingTime
            # planets to characterize
            koTimeInd = np.where(np.round(startTime.value)-self.koTimes.value==0)[0][0]  # find indice where koTime is startTime[0]
            #wherever koMap is 1, the target is observable
            tochar[tochar] = koMap[sInd][koTimeInd]

        # 2/ if any planet to characterize, find the characterization times
        if np.any(tochar):
            # propagate the whole system to match up with current time
            # calculate characterization times at the detected fEZ, dMag, and WA
            pinds_earthlike = np.logical_and(np.array([(p in self.known_earths) for p in pIndsDet]), tochar)

            fZ = ZL.fZ(Obs, TL, sInd, startTime, mode)
            fEZ = fEZs[tochar]/u.arcsec**2
            dMag = dMags[tochar]
            # WAp = WAs[tochar]*u.arcsec
            WAp = self.WAint[sInd]*np.ones(len(tochar))
            dMag = self.dMagint[sInd]*np.ones(len(tochar))
            WAp[pinds_earthlike[tochar]] = SU.WA[pIndsDet[pinds_earthlike]]
            dMag[pinds_earthlike[tochar]] = SU.dMag[pIndsDet[pinds_earthlike]]

            intTimes = np.zeros(len(tochar))*u.day
            if self.int_inflection:
                for i,j in enumerate(WAp):
                    if tochar[i]:
                        intTimes[i] = self.calc_int_inflection([sInd], fEZ[i], startTime, j, mode, ischar=True)[0]
            else:
                intTimes[tochar] = OS.calc_intTime(TL, sInd, fZ, fEZ, dMag, WAp, mode)

            # add a predetermined margin to the integration times
            intTimes = intTimes*(1 + self.charMargin)
            # apply time multiplier
            totTimes = intTimes*(mode['timeMultiplier'])
            # end times
            endTimes = startTime + totTimes
            endTimesNorm = startTimeNorm + totTimes
            # planets to characterize
            tochar = ((totTimes > 0) & (totTimes <= OS.intCutoff) & 
                    (endTimesNorm <= TK.OBendTimes[TK.OBnumber]))

        # 3/ is target still observable at the end of any char time?
        if np.any(tochar) and Obs.checkKeepoutEnd:
            koTimeInds = np.zeros(len(endTimes.value),dtype=int)
            for t,endTime in enumerate(endTimes.value):
                if endTime > self.koTimes.value[-1]:
                    koTimeInds[t] = np.where(np.floor(endTime)-self.koTimes.value==0)[0][0]
                else:
                    koTimeInds[t] = np.where(np.round(endTime)-self.koTimes.value==0)[0][0]  # find indice where koTime is endTimes[0]
            tochar[tochar] = koMap[sInd][koTimeInds]

        # 4/ if yes, perform the characterization for the maximum char time
        if np.any(tochar):
            #Save Current Time before attempting time allocation
            currentTimeNorm = TK.currentTimeNorm.copy()
            currentTimeAbs = TK.currentTimeAbs.copy()

            if np.any(np.logical_and(pinds_earthlike, tochar)):
                intTime = np.max(intTimes[np.logical_and(pinds_earthlike, tochar)])
            else:
                intTime = np.max(intTimes[tochar])
            extraTime = intTime*(mode['timeMultiplier'] - 1.)#calculates extraTime
            success = TK.allocate_time(intTime + extraTime + mode['syst']['ohTime'] + Obs.settlingTime, True)#allocates time
            if success == False: #Time was not successfully allocated
                #Identical to when "if char_mode['SNR'] not in [0, np.inf]:" in run_sim()
                char_intTime = None
                lenChar = len(pInds) + 1 if FA else len(pInds)
                characterized = np.zeros(lenChar, dtype=float)
                char_SNR = np.zeros(lenChar, dtype=float)
                char_fZ = 0./u.arcsec**2
                char_systemParams = SU.dump_system_params(sInd)
                return characterized, char_fZ, char_systemParams, char_SNR, char_intTime

            pIndsChar = pIndsDet[tochar]
            log_char = '   - Charact. planet(s) %s (%s/%s detected)'%(pIndsChar, 
                    len(pIndsChar), len(pIndsDet))
            self.logger.info(log_char)
            self.vprint(log_char)

            # SNR CALCULATION:
            # first, calculate SNR for observable planets (without false alarm)
            planinds = pIndsChar[:-1] if pIndsChar[-1] == -1 else pIndsChar
            SNRplans = np.zeros(len(planinds))
            if len(planinds) > 0:
                # initialize arrays for SNR integration
                fZs = np.zeros(self.ntFlux)/u.arcsec**2
                systemParamss = np.empty(self.ntFlux, dtype='object')
                Ss = np.zeros((self.ntFlux, len(planinds)))
                Ns = np.zeros((self.ntFlux, len(planinds)))
                # integrate the signal (planet flux) and noise
                dt = intTime/float(self.ntFlux)
                timePlus = Obs.settlingTime.copy() + mode['syst']['ohTime'].copy()#accounts for the time since the current time
                for i in range(self.ntFlux):
                    # allocate first half of dt
                    timePlus += dt
                    # calculate current zodiacal light brightness
                    fZs[i] = ZL.fZ(Obs, TL, sInd, currentTimeAbs + timePlus, mode)[0]
                    # propagate the system to match up with current time
                    SU.propag_system(sInd, currentTimeNorm + timePlus - self.propagTimes[sInd])
                    self.propagTimes[sInd] = currentTimeNorm + timePlus
                    # save planet parameters
                    systemParamss[i] = SU.dump_system_params(sInd)
                    # calculate signal and noise (electron count rates)
                    Ss[i,:], Ns[i,:] = self.calc_signal_noise(sInd, planinds, dt, mode, 
                            fZ=fZs[i])
                    # allocate second half of dt
                    timePlus += dt

                # average output parameters
                fZ = np.mean(fZs)
                systemParams = {key: sum([systemParamss[x][key]
                        for x in range(self.ntFlux)])/float(self.ntFlux)
                        for key in sorted(systemParamss[0])}
                # calculate planets SNR
                S = Ss.sum(0)
                N = Ns.sum(0)
                SNRplans[N > 0] = S[N > 0]/N[N > 0]
                # allocate extra time for timeMultiplier
            # if only a FA, just save zodiacal brightness in the middle of the integration
            else:
                totTime = intTime*(mode['timeMultiplier'])
                fZ = ZL.fZ(Obs, TL, sInd, TK.currentTimeAbs.copy(), mode)[0]

            # calculate the false alarm SNR (if any)
            SNRfa = []
            if pIndsChar[-1] == -1:
                fEZ = fEZs[-1]/u.arcsec**2
                dMag = dMags[-1]
                WA = WAs[-1]*u.arcsec
                C_p, C_b, C_sp = OS.Cp_Cb_Csp(TL, sInd, fZ, fEZ, dMag, WA, mode)
                S = (C_p*intTime).decompose().value
                N = np.sqrt((C_b*intTime + (C_sp*intTime)**2).decompose().value)
                SNRfa = S/N if N > 0 else 0.

            # save all SNRs (planets and FA) to one array
            SNRinds = np.where(det)[0][tochar]
            SNR[SNRinds] = np.append(SNRplans, SNRfa)

            # now, store characterization status: 1 for full spectrum, 
            # -1 for partial spectrum, 0 for not characterized
            char = (SNR >= mode['SNR'])
            # initialize with full spectra
            characterized = char.astype(int)
            WAchar = WAs[char]*u.arcsec
            # find the current WAs of characterized planets
            WA = WAs*u.arcsec
            if FA:
                WAs = np.append(WAs, WAs[-1]*u.arcsec)
            # check for partial spectra
            IWA_max = mode['IWA']*(1 + mode['BW']/2.)
            OWA_min = mode['OWA']*(1 - mode['BW']/2.)
            char[char] = (WAchar < IWA_max) | (WAchar > OWA_min)
            characterized[char] = -1
            all_full = np.copy(characterized)
            all_full[char] = 0
            if sInd not in self.sInd_charcounts.keys():
                self.sInd_charcounts[sInd] = all_full
            else:
                self.sInd_charcounts[sInd] = self.sInd_charcounts[sInd] + all_full
            # encode results in spectra lists (only for planets, not FA)
            charplans = characterized[:-1] if FA else characterized
            self.fullSpectra[pInds[charplans == 1]] += 1
            self.partialSpectra[pInds[charplans == -1]] += 1

        # in both cases (detection or false alarm), schedule a revisit 
        # based on minimum separation
        smin = np.min(SU.s[pInds[det]])
        Ms = TL.MsTrue[sInd]

        # if target in promoted_stars list, schedule revisit based off of semi-major axis
        if sInd in self.promoted_stars:
            sp = np.min(SU.a[pInds[det]]).to('AU')
            if np.any(det):
                pInd_smin = pInds[det][np.argmin(SU.a[pInds[det]])]
                Mp = SU.Mp[pInd_smin]
            else:
                Mp = SU.Mp.mean()
            mu = const.G*(Mp + Ms)
            T = 2.*np.pi*np.sqrt(sp**3/mu)
            t_rev = TK.currentTimeNorm.copy() + T/3.
        elif smin is not None:
            sp = smin
            if np.any(det):
                pInd_smin = pInds[det][np.argmin(SU.s[pInds[det]])]
                Mp = SU.Mp[pInd_smin]
            else:
                Mp = SU.Mp.mean()
            mu = const.G*(Mp + Ms)
            T = 2.*np.pi*np.sqrt(sp**3/mu)
            t_rev = TK.currentTimeNorm.copy() + T/2.
        # otherwise, revisit based on average of population semi-major axis and mass
        else:
            sp = SU.s.mean()
            Mp = SU.Mp.mean()
            mu = const.G*(Mp + Ms)
            T = 2.*np.pi*np.sqrt(sp**3/mu)
            t_rev = TK.currentTimeNorm.copy() + 0.75*T

        # finally, populate the revisit list (NOTE: sInd becomes a float)
        revisit = np.array([sInd, t_rev.to('day').value])
        if self.occ_starRevisit.size == 0:
            self.occ_starRevisit = np.array([revisit])
        else:
            revInd = np.where(self.occ_starRevisit[:,0] == sInd)[0]
            if revInd.size == 0:
                self.occ_starRevisit = np.vstack((self.occ_starRevisit, revisit))
            else:
                self.occ_starRevisit[revInd,1] = revisit[1]

        # add stars to filter list
        if np.any(characterized.astype(int) == 1):
            top_HIPs = self.occHIPs[:self.topstars]
            # if a top star has had max_successful_chars remove from list
            # if (sInd in np.where(np.in1d(TL.Name, top_HIPs))[0] 
            #   and np.any(self.sInd_charcounts[sInd] >= self.max_successful_chars)):
            if np.any(self.sInd_charcounts[sInd] >= self.max_successful_chars):
                self.ignore_stars.append(sInd)

            if sInd in self.promoted_stars:
                c_plans = pInds[charplans == 1]
                if np.any(np.logical_and((SU.a[c_plans] > .95*u.AU),(SU.a[c_plans] < 1.67*u.AU))):
                    if np.any((.8*(SU.a[c_plans]**-.5).value < SU.Rp[c_plans].value) & (SU.Rp[c_plans].value < 1.4)):
                        self.ignore_stars.append(sInd)

        return characterized.astype(int), fZ, systemParams, SNR, intTime


    def revisitFilter(self, sInds, tmpCurrentTimeNorm):
        """Helper method for Overloading Revisit Filtering

        Args:
            sInds - indices of stars still in observation list
            tmpCurrentTimeNorm (MJD) - the simulation time after overhead was added in MJD form
        Returns:
            sInds - indices of stars still in observation list
        """
        tovisit = np.zeros(self.TargetList.nStars, dtype=bool)#tovisit is a boolean array containing the 
        if len(sInds) > 0:#so long as there is at least 1 star left in sInds
            tovisit[sInds] = ((self.starVisits[sInds] == min(self.starVisits[sInds])) \
                    & (self.starVisits[sInds] < self.nVisitsMax))# Checks that no star has exceeded the number of revisits
            if self.starRevisit.size != 0:#There is at least one revisit planned in starRevisit
                dt_rev = self.starRevisit[:,1]*u.day - tmpCurrentTimeNorm#absolute temporal spacing between revisit and now.

                #return indices of all revisits within a threshold dt_max of revisit day and indices of all revisits with no detections past the revisit time
                # ind_rev = [int(x) for x in self.starRevisit[np.abs(dt_rev) < self.dt_max, 0] if (x in sInds and self.no_dets[int(x)] == False)]
                # ind_rev2 = [int(x) for x in self.starRevisit[dt_rev < 0*u.d, 0] if (x in sInds and self.no_dets[int(x)] == True)]
                # tovisit[ind_rev] = (self.starVisits[ind_rev] < self.nVisitsMax)#IF duplicates exist in ind_rev, the second occurence takes priority
                ind_rev2 = [int(x) for x in self.starRevisit[dt_rev < 0*u.d, 0] if (x in sInds)]
                tovisit[ind_rev2] = (self.starVisits[ind_rev2] < self.nVisitsMax)
            sInds = np.where(tovisit)[0]

        return sInds


    def scheduleRevisit(self, sInd, smin, det, pInds):
        """A Helper Method for scheduling revisits after observation detection

        Args:
            sInd - sInd of the star just detected
            smin - minimum separation of the planet to star of planet just detected
            det - 
            pInds - Indices of planets around target star
        Return:
            updates self.starRevisit attribute
        """
        TK = self.TimeKeeping
        TL = self.TargetList
        SU = self.SimulatedUniverse
        # in both cases (detection or false alarm), schedule a revisit 
        # based on minimum separation
        Ms = TL.MsTrue[sInd]
        if smin is not None and np.nan not in smin: #smin is None if no planet was detected
            sp = smin
            if np.any(det):
                pInd_smin = pInds[det][np.argmin(SU.s[pInds[det]])]
                Mp = SU.Mp[pInd_smin]
            else:
                Mp = SU.Mp.mean()
            mu = const.G*(Mp + Ms)
            T = 2.*np.pi*np.sqrt(sp**3/mu)
            t_rev = TK.currentTimeNorm.copy() + T/2.
        # otherwise, revisit based on average of population semi-major axis and mass
        else:
            sp = SU.s.mean()
            Mp = SU.Mp.mean()
            mu = const.G*(Mp + Ms)
            T = 2.*np.pi*np.sqrt(sp**3/mu)
            t_rev = TK.currentTimeNorm.copy() + 0.75*T
        # if no detections then schedule revisit based off of revisit_wait
        t_rev = TK.currentTimeNorm.copy() + self.revisit_wait
        # finally, populate the revisit list (NOTE: sInd becomes a float)
        revisit = np.array([sInd, t_rev.to('day').value])
        if self.starRevisit.size == 0:#If starRevisit has nothing in it
            self.starRevisit = np.array([revisit])#initialize sterRevisit
        else:
            revInd = np.where(self.starRevisit[:,0] == sInd)[0]#indices of the first column of the starRevisit list containing sInd 
            if revInd.size == 0:
                self.starRevisit = np.vstack((self.starRevisit, revisit))
            else:
                self.starRevisit[revInd,1] = revisit[1]#over

    def find_known_plans(self):
        """
        Find and return list of known RV stars and list of stars with earthlike planets
        """
        TL = self.TargetList
        SU = self.SimulatedUniverse

        c = 28.4 *u.m/u.s
        Mj = 317.8 * u.earthMass
        Mpj = SU.Mp/Mj                     # planet masses in jupiter mass units
        Ms = TL.MsTrue[SU.plan2star]
        Teff = TL.stellarTeff(SU.plan2star)
        mu = const.G*(SU.Mp + Ms)
        T = (2.*np.pi*np.sqrt(SU.a**3/mu)).to(u.yr)
        e = SU.e

        t_filt = np.where((Teff.value > 3000) & (Teff.value < 6800))[0]    # planets in correct temp range

        K = (c / np.sqrt(1 - e[t_filt])) * Mpj[t_filt] * np.sin(SU.I[t_filt]) * Ms[t_filt]**(-2/3) * T[t_filt]**(-1/3)

        K_filter = (T[t_filt].to(u.d)/10**4).value
        K_filter[np.where(K_filter < 0.03)[0]] = 0.03
        k_filt = t_filt[np.where(K.value > K_filter)[0]]               # planets in the correct K range

        a_filt = k_filt[np.where((SU.a[k_filt] > .95*u.AU) & (SU.a[k_filt] < 1.67*u.AU))[0]]   # planets in habitable zone
        r_filt = a_filt[np.where(SU.Rp.value[a_filt] < 1.75)[0]]                               # rocky planets
        self.known_earths = np.union1d(self.known_earths, r_filt).astype(int)

        known_stars = np.unique(SU.plan2star[k_filt])
        known_rocky = np.unique(SU.plan2star[r_filt])
        return known_stars.astype(int), known_rocky.astype(int)<|MERGE_RESOLUTION|>--- conflicted
+++ resolved
@@ -169,10 +169,6 @@
             # check for earths around the available stars
             for sInd in np.arange(TL.nStars):
                 pInds = np.where(SU.plan2star == sInd)[0]
-                # is_earthlike = np.logical_and(
-                #                     np.logical_and(
-                #                         (SU.a[pInds] > .95*u.AU), (SU.a[pInds] < 1.67*u.AU)),
-                #                             (SU.Rp.value[pInds] < 1.4))
                 pinds_earthlike = self.is_earthlike(pInds, sInd)
                 if np.any(pinds_earthlike):
                     self.known_earths = np.union1d(self.known_earths, pInds[pinds_earthlike]).astype(int)
@@ -226,9 +222,13 @@
             waitTime = None
             DRM, sInd, occ_sInd, t_det, sd, occ_sInds = self.next_target(sInd, occ_sInd, det_mode, char_mode)
 
-            true_t_det = t_det*det_mode['timeMultiplier'] + Obs.settlingTime + det_mode['syst']['ohTime']
+            if det_mode is not None:
+                true_t_det = t_det*det_mode['timeMultiplier'] + Obs.settlingTime + det_mode['syst']['ohTime']
+            else:
+                true_t_det = t_det
+
             if sInd != occ_sInd and sInd is not None:
-                assert t_det !=0, "Integration time can't be 0."
+                assert t_det != 0, "Integration time can't be 0."
 
             if sInd is not None and (TK.currentTimeAbs.copy() + true_t_det) >= self.occ_arrives and occ_sInd != self.last_chard:
                 sInd = occ_sInd
@@ -554,7 +554,8 @@
         DRM = {}
         
         # selecting appropriate koMap
-        koMap = self.koMaps[char_mode['syst']['name']]
+        occ_koMap = self.koMaps[char_mode['syst']['name']]
+        koMap = self.koMaps[det_mode['syst']['name']]
         
         # In case of an occulter, initialize slew time factor
         # (add transit time and reduce starshade mass)
@@ -607,37 +608,24 @@
 
             # 2.5 Filter stars not observable at startTimes
             try:
-<<<<<<< HEAD
                 tmpIndsbool = list()
                 for i in np.arange(len(occ_sInds)):
                     koTimeInd = np.where(np.round(occ_startTimes[occ_sInds[i]].value) - self.koTimes.value==0)[0][0] # find indice where koTime is endTime[0]
-                    tmpIndsbool.append(self.koMap[occ_sInds[i]][koTimeInd].astype(bool)) #Is star observable at time ind
+                    tmpIndsbool.append(occ_koMap[occ_sInds[i]][koTimeInd].astype(bool)) #Is star observable at time ind
                 sInds_occ_ko = occ_sInds[tmpIndsbool]
-=======
-                koTimeInd = np.where(np.round(occ_startTimes[0].value)-self.koTimes.value==0)[0][0]  # find indice where koTime is startTime[0]
-                sInds_occ_ko = occ_sInds[np.where(np.transpose(koMap)[koTimeInd].astype(bool)[occ_sInds])[0]]# filters inds by koMap #verified against v1.35
->>>>>>> 8339bf19
                 occ_sInds = sInds_occ_ko[np.where(np.in1d(sInds_occ_ko, HIP_sInds))[0]]
                 del tmpIndsbool
-                # koTimeInd = np.where(np.round(occ_startTimes[0].value)-self.koTimes.value==0)[0][0]  # find indice where koTime is startTime[0]
-                # sInds_occ_ko = occ_sInds[np.where(np.transpose(self.koMap)[koTimeInd].astype(bool)[occ_sInds])[0]]# filters inds by koMap #verified against v1.35
-                # occ_sInds = sInds_occ_ko[np.where(np.in1d(sInds_occ_ko, HIP_sInds))[0]]
             except:#If there are no target stars to observe 
                 sInds_occ_ko = np.asarray([],dtype=int)
                 occ_sInds = np.asarray([],dtype=int)
 
             try:
-<<<<<<< HEAD
                 tmpIndsbool = list()
                 for i in np.arange(len(sInds)):
                     koTimeInd = np.where(np.round(startTimes[sInds[i]].value) - self.koTimes.value==0)[0][0] # find indice where koTime is endTime[0]
-                    tmpIndsbool.append(self.koMap[sInds[i]][koTimeInd].astype(bool)) #Is star observable at time ind
+                    tmpIndsbool.append(koMap[sInds[i]][koTimeInd].astype(bool)) #Is star observable at time ind
                 sInds = sInds[tmpIndsbool]
                 del tmpIndsbool
-=======
-                koTimeInd = np.where(np.round(startTimes[0].value)-self.koTimes.value==0)[0][0]  # find indice where koTime is startTime[0]
-                sInds = sInds[np.where(np.transpose(koMap)[koTimeInd].astype(bool)[sInds])[0]]# filters inds by koMap #verified against v1.35
->>>>>>> 8339bf19
             except:#If there are no target stars to observe 
                 sInds = np.asarray([],dtype=int)
 
@@ -715,13 +703,8 @@
                 try: # endTimes may exist past koTimes so we have an exception to hand this case
                     tmpIndsbool = list()
                     for i in np.arange(len(occ_sInds)):
-<<<<<<< HEAD
                         koTimeInd = np.where(np.round(occ_endTimes[occ_sInds[i]].value)-self.koTimes.value==0)[0][0] # find indice where koTime is endTime[0]
-                        tmpIndsbool.append(self.koMap[occ_sInds[i]][koTimeInd].astype(bool)) #Is star observable at time ind
-=======
-                        koTimeInd = np.where(np.round(endTimes[occ_sInds[i]].value)-self.koTimes.value==0)[0][0] # find indice where koTime is endTime[0]
-                        tmpIndsbool.append(koMap[occ_sInds[i]][koTimeInd].astype(bool)) #Is star observable at time ind
->>>>>>> 8339bf19
+                        tmpIndsbool.append(occ_koMap[occ_sInds[i]][koTimeInd].astype(bool)) #Is star observable at time ind
                     occ_sInds = occ_sInds[tmpIndsbool]
                     del tmpIndsbool
                 except:
@@ -875,7 +858,7 @@
 
         # add factor due to intTime
         intTimes[old_occ_sInd] = np.inf
-        A = A + self.coeffs[2]*(1 - intTimes[occ_sInds]/max(intTimes[occ_sInds]))
+        A = A + self.coeffs[2]*(intTimes[occ_sInds]/max(intTimes[occ_sInds]))
 
         # add factor for unvisited ramp for deep dive stars
         if np.any(top_sInds):
@@ -1193,8 +1176,8 @@
 
         # 3/ is target still observable at the end of any char time?
         if np.any(tochar) and Obs.checkKeepoutEnd:
-            koTimeInds = np.zeros(len(endTimes.value),dtype=int)
-            for t,endTime in enumerate(endTimes.value):
+            koTimeInds = np.zeros(len(endTimes.value[tochar]),dtype=int)
+            for t,endTime in enumerate(endTimes.value[tochar]):
                 if endTime > self.koTimes.value[-1]:
                     koTimeInds[t] = np.where(np.floor(endTime)-self.koTimes.value==0)[0][0]
                 else:
@@ -1299,10 +1282,11 @@
             if FA:
                 WAs = np.append(WAs, WAs[-1]*u.arcsec)
             # check for partial spectra
-            IWA_max = mode['IWA']*(1 + mode['BW']/2.)
-            OWA_min = mode['OWA']*(1 - mode['BW']/2.)
-            char[char] = (WAchar < IWA_max) | (WAchar > OWA_min)
-            characterized[char] = -1
+            if not(mode['syst']['occulter']):
+                IWA_max = mode['IWA']*(1 + mode['BW']/2.)
+                OWA_min = mode['OWA']*(1 - mode['BW']/2.)
+                char[char] = (WAchar < IWA_max) | (WAchar > OWA_min)
+                characterized[char] = -1
             all_full = np.copy(characterized)
             all_full[char] = 0
             if sInd not in self.sInd_charcounts.keys():
@@ -1363,8 +1347,6 @@
         if np.any(characterized.astype(int) == 1):
             top_HIPs = self.occHIPs[:self.topstars]
             # if a top star has had max_successful_chars remove from list
-            # if (sInd in np.where(np.in1d(TL.Name, top_HIPs))[0] 
-            #   and np.any(self.sInd_charcounts[sInd] >= self.max_successful_chars)):
             if np.any(self.sInd_charcounts[sInd] >= self.max_successful_chars):
                 self.ignore_stars.append(sInd)
 
@@ -1394,9 +1376,6 @@
                 dt_rev = self.starRevisit[:,1]*u.day - tmpCurrentTimeNorm#absolute temporal spacing between revisit and now.
 
                 #return indices of all revisits within a threshold dt_max of revisit day and indices of all revisits with no detections past the revisit time
-                # ind_rev = [int(x) for x in self.starRevisit[np.abs(dt_rev) < self.dt_max, 0] if (x in sInds and self.no_dets[int(x)] == False)]
-                # ind_rev2 = [int(x) for x in self.starRevisit[dt_rev < 0*u.d, 0] if (x in sInds and self.no_dets[int(x)] == True)]
-                # tovisit[ind_rev] = (self.starVisits[ind_rev] < self.nVisitsMax)#IF duplicates exist in ind_rev, the second occurence takes priority
                 ind_rev2 = [int(x) for x in self.starRevisit[dt_rev < 0*u.d, 0] if (x in sInds)]
                 tovisit[ind_rev2] = (self.starVisits[ind_rev2] < self.nVisitsMax)
             sInds = np.where(tovisit)[0]
