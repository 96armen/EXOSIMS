from EXOSIMS.Prototypes.SurveySimulation import SurveySimulation
import EXOSIMS, os
import astropy.units as u
import astropy.constants as const
import numpy as np
import pickle
import time
from EXOSIMS.util.deltaMag import deltaMag

class tieredScheduler(SurveySimulation):
    """tieredScheduler

    This class implements a tiered scheduler that independantly schedules the observatory
    while the starshade slews to its next target.

    Args:
        coeffs (iterable 7x1):
            Cost function coefficients: slew distance, completeness, intTime,
            deep-dive least visited ramp, deep-dive unvisited ramp, unvisited ramp,
            and least-visited ramp
        occHIPs (iterable nx1):
            List of star HIP numbers to initialize occulter target list.
        topstars (integer):
            Number of HIP numbers to recieve preferential treatment.
        revisit_wait (float):
            Wait time threshold for star revisits. The value given is the fraction of a
            characterized planet's period that must be waited before scheduling a revisit.
        revisit_weight (float):
            Weight used to increase preference for coronograph revisits.
        GAPortion (float):
            Portion of mission time used for general astrophysics.
        int_inflection (boolean):
            Calculate integration time using the pre-calculated integration time curves.
            Default is False.
        GA_simult_det_fraction (float):
            Fraction of detection time to be considered as GA time.
        promote_hz_stars (boolean):
            Flag that allows promotion of targets with planets in the habitable zone
            to the occulter target list.
        phase1_end (int):
            Number of days to wait before the end of phase 1, when phase 1 ends,
            target promotion begins.
        n_det_remove (int):
            Minimum number of visits with no detections required to filter off star
        n_det_min (int):
            Minimum number of detections required for promotion
        occ_max_visits (int):
            Number of maximum visits to a star allowed by the occulter.
        max_successful_chars (int):
            Maximum number of successful characterizations on a given star before
            it is removed from the target list.
        max_successful_dets (int):
            Maximum number of successful detections on a given star before
            it is removed from the target list.
        nmax_promo_det (int):
            Number of detection on a star required to be promoted regardless of
            detection occurance times.
        lum_exp (int):
            Exponent used in the luminosity weighting function.
        tot_det_int_cutoff (float):
            Number of total days the scheduler is allowed to spend on detections.
        \*\*specs:
            user specified values
    """

    def __init__(self, coeffs=[2,1,1,8,4,1,1], occHIPs=[], topstars=0, revisit_wait=0.5,
                 revisit_weight=1.0, GAPortion=.25, int_inflection=False,
                 GA_simult_det_fraction=.07, promote_hz_stars=False, phase1_end=365,
                 n_det_remove=3, n_det_min=3, occ_max_visits=3, max_successful_chars=1,
                 max_successful_dets=4, nmax_promo_det=4, lum_exp=1, tot_det_int_cutoff=None,
                 **specs):

        SurveySimulation.__init__(self, **specs)

        #verify that coefficients input is iterable 4x1
        if not(isinstance(coeffs,(list,tuple,np.ndarray))) or (len(coeffs) != 7):
            raise TypeError("coeffs must be a 7 element iterable")

        TK = self.TimeKeeping
        TL = self.TargetList
        OS = self.OpticalSystem
        SU = self.SimulatedUniverse

        #Add to outspec
        self._outspec['coeffs'] = coeffs
        self._outspec['occHIPs'] = occHIPs
        self._outspec['topstars'] = topstars
        self._outspec['revisit_wait'] = revisit_wait
        self._outspec['revisit_weight'] = revisit_weight
        self._outspec['GAPortion'] = GAPortion
        self._outspec['int_inflection'] = int_inflection
        self._outspec['GA_simult_det_fraction'] = GA_simult_det_fraction
        self._outspec['promote_hz_stars'] = promote_hz_stars
        self._outspec['phase1_end'] = phase1_end
        self._outspec['n_det_remove'] = n_det_remove
        self._outspec['n_det_min'] = n_det_min
        self._outspec['occ_max_visits'] = occ_max_visits
        self._outspec['max_successful_chars'] = max_successful_chars
        self._outspec['lum_exp'] = lum_exp

        #normalize coefficients
        coeffs = np.array(coeffs)
        coeffs = coeffs/np.linalg.norm(coeffs, ord=1)

        self.coeffs = coeffs
        if occHIPs != []:
            occHIPs_path = os.path.join(EXOSIMS.__path__[0],'Scripts',occHIPs)
            assert os.path.isfile(occHIPs_path), "%s is not a file."%occHIPs_path
            with open(occHIPs_path, 'r') as ofile:
                HIPsfile = ofile.read()
            self.occHIPs = HIPsfile.split(',')
            if len(self.occHIPs) <= 1:
                self.occHIPs = HIPsfile.split('\n')
        else:
            # assert occHIPs != [], "occHIPs target list is empty, occHIPs file must be specified in script file"
            self.occHIPs = occHIPs

        self.occHIPs = [hip.strip() for hip in self.occHIPs]

        self.occ_arrives = TK.currentTimeAbs.copy()                # The timestamp at which the occulter finishes slewing
        self.occ_starRevisit = np.array([])                        # Array of star revisit times
        self.occ_starVisits = np.zeros(TL.nStars, dtype=int)       # The number of times each star was visited by the occulter
        self.is_phase1 = True                                      # Flag that determines whether or not we are in phase 1
        self.phase1_end = TK.missionStart.copy() + phase1_end*u.d  # The designated end time for the first observing phase
        self.FA_status = np.zeros(TL.nStars, dtype=bool)           # False Alarm status array
        self.GA_percentage = GAPortion                        # Percentage of mission devoted to general astrophysics
        self.GAtime = 0.*u.d                                  # Current amount of time devoted to GA
        self.GA_simult_det_fraction = GA_simult_det_fraction  # Fraction of detection time allocated to GA
        self.goal_GAtime = None                               # The desired amount of GA time based off of mission time
        self.curves = None
        self.ao = None
        self.int_inflection = int_inflection                  # Use int_inflection to calculate int times
        self.promote_hz_stars = promote_hz_stars              # Flag to promote hz stars
        self.last_chard = None                                # Keeps track of last characterized star to avoid repeats
        self.lum_exp = lum_exp                                # The exponent to use for luminosity weighting on coronograph targets

        self.ready_to_update = False
        self.occ_slewTime = 0.*u.d
        self.occ_sd = 0.*u.rad

        self.sInd_charcounts = {}                                   # Number of characterizations by star index
        self.sInd_detcounts = np.zeros(TL.nStars, dtype=int)        # Number of detections by star index
        self.sInd_dettimes = {}
        self.n_det_remove = n_det_remove                        # Minimum number of visits with no detections required to filter off star
        self.n_det_min = n_det_min                              # Minimum number of detections required for promotion
        self.occ_max_visits = occ_max_visits                    # Maximum number of allowed occulter visits
        self.max_successful_chars = max_successful_chars        # Maximum allowed number of successful chars of deep dive targets before removal from target list
        self.max_successful_dets = max_successful_dets
        self.nmax_promo_det = nmax_promo_det
        if tot_det_int_cutoff is None:
            self.tot_det_int_cutoff = np.inf
        else:
            self.tot_det_int_cutoff = tot_det_int_cutoff*u.d
        self.tot_dettime = 0.0*u.d

        self.topstars = topstars   # Allow preferential treatment of top n stars in occ_sInds target list
        self.coeff_data_a3 = []
        self.coeff_data_a4 = []
        self.coeff_time = []

        # self.revisit_wait = revisit_wait * u.d
        EEID = 1*u.AU*np.sqrt(TL.L)
        mu = const.G*(TL.MsTrue)
        T = (2.*np.pi*np.sqrt(EEID**3/mu)).to('d')
        self.revisit_wait = revisit_wait * T

        self.revisit_weight = revisit_weight
        self.no_dets = np.ones(self.TargetList.nStars, dtype=bool)

        self.promoted_stars = []     # list of stars promoted from the coronograph list to the starshade list
        self.ignore_stars = []       # list of stars that have been removed from the occ_sInd list
        self.t_char_earths = np.array([]) # corresponding integration times for earths

        # Precalculating intTimeFilter
        allModes = OS.observingModes
        char_mode = list(filter(lambda mode: 'spec' in mode['inst']['name'], allModes))[0]
        sInds = np.arange(TL.nStars) #Initialize some sInds array
        #ORIGINALself.occ_valfZmin, self.occ_absTimefZmin = self.ZodiacalLight.calcfZmin(sInds, self.Observatory, TL, self.TimeKeeping, char_mode, self.cachefname) # find fZmin to use in intTimeFilter
        modeHashName = self.cachefname[0:-2]+'_'+char_mode['syst']['name']+'.'
        self.ZodiacalLight.fZMap[char_mode['syst']['name']] = self.ZodiacalLight.generate_fZ(self.Observatory, TL, self.TimeKeeping, char_mode, modeHashName)
        koMap = self.koMaps[char_mode['syst']['name']]
        self.fZQuads[char_mode['syst']['name']] = self.ZodiacalLight.calcfZmin(sInds, self.Observatory, TL, self.TimeKeeping, char_mode, modeHashName, koMap, self.koTimes) # find fZmin to use in intTimeFilter
        self.occ_valfZmin, self.occ_absTimefZmin = self.ZodiacalLight.extractfZmin_fZQuads(self.fZQuads[char_mode['syst']['name']])
        fEZ = self.ZodiacalLight.fEZ0 # grabbing fEZ0
        dMag = TL.dMagint[sInds] # grabbing dMag
        WA = TL.WAint[sInds] # grabbing WA
        self.occ_intTimesIntTimeFilter = self.OpticalSystem.calc_intTime(TL, sInds, self.occ_valfZmin, fEZ, dMag, WA, char_mode)*char_mode['timeMultiplier']
        self.occ_intTimeFilterInds = np.where(((self.occ_intTimesIntTimeFilter > 0) & (self.occ_intTimesIntTimeFilter <= self.OpticalSystem.intCutoff)) == True)[0] # These indices are acceptable for use simulating

        # Promote all stars assuming they have known earths
        occ_sInds_with_earths = []
        if TL.earths_only:

            Obs = self.Observatory
            ZL = self.ZodiacalLight
            char_mode = list(filter(lambda mode: 'spec' in mode['inst']['name'], OS.observingModes))[0]

            # check for earths around the available stars
            for sInd in np.arange(TL.nStars):
                pInds = np.where(SU.plan2star == sInd)[0]
                pinds_earthlike = self.is_earthlike(pInds, sInd)
                if np.any(pinds_earthlike):
                    self.known_earths = np.union1d(self.known_earths, pInds[pinds_earthlike]).astype(int)
                    occ_sInds_with_earths.append(sInd)
            self.promoted_stars = np.union1d(self.promoted_stars, occ_sInds_with_earths).astype(int)

            # calculate example integration times
            sInds = SU.plan2star[self.known_earths]
            fZ = self.occ_valfZmin[sInds]
            #fZ = ZL.fZ(Obs, TL, sInds, TK.currentTimeAbs.copy(), char_mode) #Walker previous version.
            fEZ = SU.fEZ[self.known_earths].to('1/arcsec2')
            if SU.lucky_planets:
                phi = (1/np.pi)*np.ones(len(SU.d))
                dMag = deltaMag(SU.p, SU.Rp, SU.d, phi)[self.known_earths]                   # delta magnitude
                WAp = np.arctan(SU.a/TL.dist[SU.plan2star]).to('arcsec')[self.known_earths]   # working angle
            else:
                dMag = SU.dMag[self.known_earths]
                WAp = SU.WA[self.known_earths]
            #WAp = SU.WA[self.known_earths]
            #dMag = SU.dMag[self.known_earths]
            self.t_char_earths = OS.calc_intTime(TL, sInds, fZ, fEZ, dMag, WAp, char_mode)
            #occ_sInds = occ_sInds[(occ_intTimes[occ_sInds] > 0.0*u.d)]
            sInds = sInds[(self.t_char_earths > 0)]
            sInds = sInds[(self.t_char_earths <= self.OpticalSystem.intCutoff)]
            self.occ_intTimeFilterInds =  np.intersect1d(sInds,np.arange(TL.nStars))


    def run_sim(self):
        """Performs the survey simulation

        Returns:
            mission_end (string):
                Message printed at the end of a survey simulation.

        """

        OS = self.OpticalSystem
        TL = self.TargetList
        SU = self.SimulatedUniverse
        Obs = self.Observatory
        TK = self.TimeKeeping
        Comp = self.Completeness

        # TODO: start using this self.currentSep
        # set occulter separation if haveOcculter
        self.currentSep = Obs.occulterSep

        # Choose observing modes selected for detection (default marked with a flag),
        det_mode = list(filter(lambda mode: mode['detectionMode'] == True, OS.observingModes))[0]
        # and for characterization (default is first spectro/IFS mode)
        spectroModes = list(filter(lambda mode: 'spec' in mode['inst']['name'], OS.observingModes))
        if np.any(spectroModes):
            char_mode = spectroModes[0]
        # if no spectro mode, default char mode is first observing mode
        else:
            char_mode = OS.observingModes[0]

        # Begin Survey, and loop until mission is finished
        self.logger.info('OB{}: survey beginning.'.format(TK.OBnumber+1))
        self.vprint('OB{}: survey beginning.'.format(TK.OBnumber+1))
        t0 = time.time()
        sInd = None
        occ_sInd = None
        cnt = 0

        while not TK.mission_is_over(OS, Obs, det_mode):

            # Acquire the NEXT TARGET star index and create DRM
            prev_occ_sInd = occ_sInd
            old_sInd = sInd #used to save sInd if returned sInd is None
            waitTime = None
            DRM, sInd, occ_sInd, t_det, sd, occ_sInds = self.next_target(sInd, occ_sInd, det_mode, char_mode)

            true_t_det = t_det*det_mode['timeMultiplier'] + Obs.settlingTime + det_mode['syst']['ohTime']
            if sInd != occ_sInd and sInd is not None:
                assert t_det != 0, "Integration time can't be 0."

            if sInd is not None and (TK.currentTimeAbs.copy() + true_t_det) >= self.occ_arrives and occ_sInd != self.last_chard:
                sInd = occ_sInd
            if sInd == occ_sInd:
                self.ready_to_update = True

            time2arrive = self.occ_arrives - TK.currentTimeAbs.copy()

            if sInd is not None:
                cnt += 1

                # clean up revisit list when one occurs to prevent repeats
                if np.any(self.starRevisit) and np.any(np.where(self.starRevisit[:,0] == float(sInd))):
                    s_revs = np.where(self.starRevisit[:,0] == float(sInd))[0]
                    t_revs = np.where(self.starRevisit[:,1]*u.day - TK.currentTimeNorm.copy() < 0*u.d)[0]
                    self.starRevisit = np.delete(self.starRevisit, np.intersect1d(s_revs,t_revs),0)

                # get the index of the selected target for the extended list
                if TK.currentTimeNorm.copy() > TK.missionLife and self.starExtended.shape[0] == 0:
                    for i in range(len(self.DRM)):
                        if np.any([x == 1 for x in self.DRM[i]['plan_detected']]):
                            self.starExtended = np.hstack((self.starExtended, self.DRM[i]['star_ind']))
                            self.starExtended = np.unique(self.starExtended)

                # Beginning of observation, start to populate DRM
                DRM['OB_nb'] = TK.OBnumber+1
                DRM['ObsNum'] = cnt
                DRM['star_ind'] = sInd
                pInds = np.where(SU.plan2star == sInd)[0]
                DRM['plan_inds'] = pInds.astype(int).tolist()

                if sInd == occ_sInd:
                    # wait until expected arrival time is observed
                    if time2arrive > 0*u.d:
                        TK.advanceToAbsTime(self.occ_arrives)
                        if time2arrive > 1*u.d:
                            self.GAtime = self.GAtime + time2arrive.to('day')

                TK.obsStart = TK.currentTimeNorm.copy().to('day')

                self.logger.info('  Observation #%s, target #%s/%s with %s planet(s), mission time: %s'\
                        %(cnt, sInd+1, TL.nStars, len(pInds), TK.obsStart.round(2)))
                self.vprint('  Observation #%s, target #%s/%s with %s planet(s), mission time: %s'\
                        %(cnt, sInd+1, TL.nStars, len(pInds), TK.obsStart.round(2)))

                DRM['arrival_time'] = TK.currentTimeNorm.copy().to('day')

                if sInd != occ_sInd:
                    self.starVisits[sInd] += 1
                    # PERFORM DETECTION and populate revisit list attribute.
                    # First store fEZ, dMag, WA
                    if np.any(pInds):
                        DRM['det_fEZ'] = SU.fEZ[pInds].to('1/arcsec2').value.tolist()
                        DRM['det_dMag'] = SU.dMag[pInds].tolist()
                        DRM['det_WA'] = SU.WA[pInds].to('mas').value.tolist()
                    detected, det_fZ, det_systemParams, det_SNR, FA = self.observation_detection(sInd, t_det, det_mode)

                    if np.any(detected):
                        self.sInd_detcounts[sInd] += 1
                        self.sInd_dettimes[sInd] = (self.sInd_dettimes.get(sInd) or []) + [TK.currentTimeNorm.copy().to('day')]
                        self.vprint('  Det. results are: %s'%(detected))

                    # update GAtime
                    self.GAtime = self.GAtime + t_det.to('day')*self.GA_simult_det_fraction
                    self.tot_dettime += t_det.to('day')

                    # populate the DRM with detection results
                    DRM['det_time'] = t_det.to('day')
                    DRM['det_status'] = detected
                    DRM['det_SNR'] = det_SNR
                    DRM['det_fZ'] = det_fZ.to('1/arcsec2')
                    DRM['det_params'] = det_systemParams
                    DRM['FA_det_status'] = int(FA)

                    det_comp = Comp.comp_per_intTime(t_det, TL, sInd, det_fZ,
                                                     self.ZodiacalLight.fEZ0, TL.WAint[sInd], det_mode)[0]
                    DRM['det_comp'] = det_comp
                    DRM['det_mode'] = dict(det_mode)
                    del DRM['det_mode']['inst'], DRM['det_mode']['syst']

                elif sInd == occ_sInd:
                    self.occ_starVisits[occ_sInd] += 1
                    self.last_chard = occ_sInd
                    # PERFORM CHARACTERIZATION and populate spectra list attribute.
                    occ_pInds = np.where(SU.plan2star == occ_sInd)[0]
                    sInd = occ_sInd

                    DRM['slew_time'] = self.occ_slewTime.to('day').value
                    DRM['slew_angle'] = self.occ_sd.to('deg').value
                    slew_mass_used = self.occ_slewTime*Obs.defburnPortion*Obs.flowRate
                    DRM['slew_dV'] = (self.occ_slewTime*self.ao*Obs.defburnPortion).to('m/s').value
                    DRM['slew_mass_used'] = slew_mass_used.to('kg')
                    Obs.scMass = Obs.scMass - slew_mass_used
                    DRM['scMass'] = Obs.scMass.to('kg')
                    if Obs.twotanks:
                        Obs.slewMass = Obs.slewMass - slew_mass_used
                        DRM['slewMass'] = Obs.slewMass.to('kg')

                    self.logger.info('  Starshade and telescope aligned at target star')
                    self.vprint('  Starshade and telescope aligned at target star')

                     # PERFORM CHARACTERIZATION and populate spectra list attribute
                    characterized, char_fZ, char_systemParams, char_SNR, char_intTime = \
                            self.observation_characterization(sInd, char_mode)
                    if np.any(characterized):
                        self.vprint('  Char. results are: %s'%(characterized.T))
                    else:
                        # make sure we don't accidentally double characterize
                        TK.advanceToAbsTime(TK.currentTimeAbs.copy() + .01*u.d)
                    assert char_intTime != 0, "Integration time can't be 0."
                    if np.any(occ_pInds):
                        DRM['char_fEZ'] = SU.fEZ[occ_pInds].to('1/arcsec2').value.tolist()
                        DRM['char_dMag'] = SU.dMag[occ_pInds].tolist()
                        DRM['char_WA'] = SU.WA[occ_pInds].to('mas').value.tolist()
                    DRM['char_mode'] = dict(char_mode)
                    del DRM['char_mode']['inst'], DRM['char_mode']['syst']

                    # update the occulter wet mass
                    if OS.haveOcculter and char_intTime is not None:
                        DRM = self.update_occulter_mass(DRM, sInd, char_intTime, 'char')
                        char_comp = Comp.comp_per_intTime(char_intTime, TL, occ_sInd, char_fZ,
                                                          self.ZodiacalLight.fEZ0, TL.WAint[occ_sInd], char_mode)[0]
                        DRM['char_comp'] = char_comp
                    FA = False
                    # populate the DRM with characterization results
                    DRM['char_time'] = char_intTime.to('day') if char_intTime else 0.*u.day
                    #DRM['char_counts'] = self.sInd_charcounts[sInd]
                    DRM['char_status'] = characterized[:-1] if FA else characterized
                    DRM['char_SNR'] = char_SNR[:-1] if FA else char_SNR
                    DRM['char_fZ'] = char_fZ.to('1/arcsec2')
                    DRM['char_params'] = char_systemParams
                    # populate the DRM with FA results
                    DRM['FA_det_status'] = int(FA)
                    DRM['FA_char_status'] = characterized[-1] if FA else 0
                    DRM['FA_char_SNR'] = char_SNR[-1] if FA else 0.
                    DRM['FA_char_fEZ'] = self.lastDetected[sInd,1][-1]/u.arcsec**2 if FA else 0./u.arcsec**2
                    DRM['FA_char_dMag'] = self.lastDetected[sInd,2][-1] if FA else 0.
                    DRM['FA_char_WA'] = self.lastDetected[sInd,3][-1]*u.arcsec if FA else 0.*u.arcsec

                    # add star back into the revisit list
                    if np.any(characterized):
                        char = np.where(characterized)[0]
                        pInds = np.where(SU.plan2star == sInd)[0]
                        smin = np.min(SU.s[pInds[char]])
                        pInd_smin = pInds[np.argmin(SU.s[pInds[char]])]

                        Ms = TL.MsTrue[sInd]
                        sp = smin
                        Mp = SU.Mp[pInd_smin]
                        mu = const.G*(Mp + Ms)
                        T = 2.*np.pi*np.sqrt(sp**3/mu)
                        t_rev = TK.currentTimeNorm.copy() + T/2.

                self.goal_GAtime = self.GA_percentage * TK.currentTimeNorm.copy().to('day')
                goal_GAdiff = self.goal_GAtime - self.GAtime

                # allocate extra time to GA if we are falling behind
                if goal_GAdiff > 1*u.d and TK.currentTimeAbs.copy() < self.occ_arrives:
                    GA_diff = min(self.occ_arrives - TK.currentTimeAbs.copy(), goal_GAdiff)
                    self.vprint('Allocating time %s to general astrophysics'%(GA_diff))
                    self.GAtime = self.GAtime + GA_diff
                    TK.advanceToAbsTime(TK.currentTimeAbs.copy() + GA_diff)
                # allocate time if there is no target for the starshade
                elif goal_GAdiff > 1*u.d and (self.occ_arrives - TK.currentTimeAbs.copy()) < -5*u.d and not np.any(occ_sInds):
                    self.vprint('No Available Occulter Targets: Allocating time %s to general astrophysics'%(goal_GAdiff))
                    self.GAtime = self.GAtime + goal_GAdiff
                    TK.advanceToAbsTime(TK.currentTimeAbs.copy() + goal_GAdiff)

                DRM['exoplanetObsTime'] = TK.exoplanetObsTime.copy()
                # Append result values to self.DRM
                self.DRM.append(DRM)

                # Calculate observation end time
                TK.obsEnd = TK.currentTimeNorm.copy().to('day')

                # With prototype TimeKeeping, if no OB duration was specified, advance
                # to the next OB with timestep equivalent to time spent on one target
                if np.isinf(TK.OBduration) and (TK.missionPortion < 1):
                    self.arbitrary_time_advancement(TK.currentTimeNorm.to('day').copy() - DRM['arrival_time'])

            else:#sInd == None
                sInd = old_sInd#Retain the last observed star
                if(TK.currentTimeNorm.copy() >= TK.OBendTimes[TK.OBnumber]): # currentTime is at end of OB
                    #Conditional Advance To Start of Next OB
                    if not TK.mission_is_over(OS, Obs,det_mode):#as long as the mission is not over
                        TK.advancetToStartOfNextOB()#Advance To Start of Next OB
                elif(waitTime is not None):
                    #CASE 1: Advance specific wait time
                    success = TK.advanceToAbsTime(TK.currentTimeAbs.copy() + waitTime)
                    self.vprint('waitTime is not None')
                else:
                    startTimes = TK.currentTimeAbs.copy() + np.zeros(TL.nStars)*u.d # Start Times of Observations
                    observableTimes = Obs.calculate_observableTimes(TL,np.arange(TL.nStars),startTimes,self.koMaps,self.koTimes,det_mode)[0]
                    #CASE 2 If There are no observable targets for the rest of the mission
                    if((observableTimes[(TK.missionFinishAbs.copy().value*u.d > observableTimes.value*u.d)*(observableTimes.value*u.d >= TK.currentTimeAbs.copy().value*u.d)].shape[0]) == 0):#Are there any stars coming out of keepout before end of mission
                        self.vprint('No Observable Targets for Remainder of mission at currentTimeNorm= ' + str(TK.currentTimeNorm.copy()))
                        #Manually advancing time to mission end
                        TK.currentTimeNorm = TK.missionLife.copy()
                        TK.currentTimeAbs = TK.missionFinishAbs.copy()
                    else:#CASE 3    nominal wait time if at least 1 target is still in list and observable
                        #TODO: ADD ADVANCE TO WHEN FZMIN OCURS
                        inds1 = np.arange(TL.nStars)[observableTimes.value*u.d > TK.currentTimeAbs.copy().value*u.d]
                        inds2 = np.intersect1d(self.intTimeFilterInds, inds1) #apply intTime filter
                        inds3 = self.revisitFilter(inds2, TK.currentTimeNorm.copy() + self.dt_max.to(u.d)) #apply revisit Filter #NOTE this means stars you added to the revisit list
                        self.vprint("Filtering %d stars from advanceToAbsTime"%(TL.nStars - len(inds3)))
                        oTnowToEnd = observableTimes[inds3]
                        if not oTnowToEnd.value.shape[0] == 0: #there is at least one observableTime between now and the end of the mission
                            tAbs = np.min(oTnowToEnd)#advance to that observable time
                        else:
                            tAbs = TK.missionStart + TK.missionLife#advance to end of mission
                        tmpcurrentTimeNorm = TK.currentTimeNorm.copy()
                        success = TK.advanceToAbsTime(tAbs)#Advance Time to this time OR start of next OB following this time
                        self.vprint('No Observable Targets a currentTimeNorm= %.2f Advanced To currentTimeNorm= %.2f'%(tmpcurrentTimeNorm.to('day').value, TK.currentTimeNorm.to('day').value))

        else:
            dtsim = (time.time()-t0)*u.s
            mission_end = "Mission complete: no more time available.\n"\
                    + "Simulation duration: %s.\n" %dtsim.astype('int')\
                    + "Results stored in SurveySimulation.DRM (Design Reference Mission)."

            self.logger.info(mission_end)
            self.vprint(mission_end)

            return mission_end


    def promote_coro_targets(self, occ_sInds, sInds):
        """
        Determines which coronograph targets to promote to occulter targets

        Args:
            occ_sInds (numpy array):
                occulter targets
            sInds (numpy array):
                coronograph targets

        Returns:
            occ_sInds (numpy array):
                updated occulter targets
        """

        TK = self.TimeKeeping
        SU = self.SimulatedUniverse
        TL = self.TargetList
        promoted_occ_sInds = np.array([], dtype=int)

        # if phase 1 has ended
        if TK.currentTimeAbs > self.phase1_end:
            if self.is_phase1 is True:
                self.vprint('Entering detection phase 2: target list for occulter expanded')
                self.is_phase1 = False
            # If we only want to promote stars that have planets in the habitable zone
            if self.promote_hz_stars:
                # stars must have had >= n_det_min detections
                promote_stars = sInds[np.where(self.sInd_detcounts[sInds] >= self.n_det_min)[0]]
                if np.any(promote_stars):
                    for sInd in promote_stars:
                        pInds = np.where(SU.plan2star == sInd)[0]
                        sp = SU.s[pInds]
                        Ms = TL.MsTrue[sInd]
                        Mp = SU.Mp[pInds]
                        mu = const.G*(Mp + Ms)
                        T = (2.*np.pi*np.sqrt(sp**3/mu)).to('d')
                        # star must have detections that span longer than half a period and be in the habitable zone
                        # and have a smaller radius that a sub-neptune
                        pinds_earthlike = self.is_earthlike(pInds, sInd)
                        if (np.any((T/2.0 < (self.sInd_dettimes[sInd][-1] - self.sInd_dettimes[sInd][0]))) and np.any(pinds_earthlike)) \
                          or ((self.sInd_detcounts[sInd] >= self.nmax_promo_det) and np.any(pinds_earthlike)):
                            earthlikes = pInds[pinds_earthlike]
                            self.known_earths = np.union1d(self.known_earths, pInds[pinds_earthlike]).astype(int)
                            promoted_occ_sInds = np.append(promoted_occ_sInds, sInd)
                            if sInd not in self.promoted_stars:
                                self.promoted_stars.append(sInd)
                occ_sInds = np.union1d(occ_sInds, promoted_occ_sInds)
            else:
                occ_sInds = np.union1d(occ_sInds, sInds[np.where((self.starVisits[sInds] == self.nVisitsMax) &
                                                                 (self.occ_starVisits[sInds] == 0))[0]])

        occ_sInds = np.union1d(occ_sInds, np.intersect1d(sInds, self.known_rocky))
        self.promoted_stars = list(np.union1d(self.promoted_stars, np.intersect1d(sInds, self.known_rocky)).astype(int))
        return occ_sInds.astype(int)


    def next_target(self, old_sInd, old_occ_sInd, det_mode, char_mode):
        """Finds index of next target star and calculates its integration time.

        This method chooses the next target star index based on which
        stars are available, their integration time, and maximum completeness.
        Returns None if no target could be found.

        Args:
            old_sInd (integer):
                Index of the previous target star for the telescope
            old_occ_sInd (integer):
                Index of the previous target star for the occulter
            det_mode (dict):
                Selected observing mode for detection
            char_mode (dict):
                Selected observing mode for characterization

        Returns:
            DRM (dicts):
                Contains the results of survey simulation
            sInd (integer):
                Index of next target star. Defaults to None.
            occ_sInd (integer):
                Index of next occulter target star. Defaults to None.
            t_det (astropy Quantity):
                Selected star integration time for detection in units of day.
                Defaults to None.

        """

        OS = self.OpticalSystem
        ZL = self.ZodiacalLight
        TL = self.TargetList
        Obs = self.Observatory
        TK = self.TimeKeeping
        SU = self.SimulatedUniverse

        # selecting appropriate koMap
        occ_koMap = self.koMaps[char_mode['syst']['name']]
        koMap = self.koMaps[det_mode['syst']['name']]

        # Create DRM
        DRM = {}

        # In case of an occulter, initialize slew time factor
        # (add transit time and reduce starshade mass)
        assert OS.haveOcculter == True
        self.ao = Obs.thrust/Obs.scMass

        # Star indices that correspond with the given HIPs numbers for the occulter
        # XXX ToDo: print out HIPs that don't show up in TL
        HIP_sInds = np.where(np.in1d(TL.Name, self.occHIPs))[0]
        if TL.earths_only:
            HIP_sInds = np.union1d(HIP_sInds, self.promoted_stars).astype(int)
        sInd = None

        # Now, start to look for available targets
        while not TK.mission_is_over(OS, Obs, det_mode):
            # allocate settling time + overhead time
            tmpCurrentTimeAbs = TK.currentTimeAbs.copy()
            tmpCurrentTimeNorm = TK.currentTimeNorm.copy()
            occ_tmpCurrentTimeAbs = TK.currentTimeAbs.copy()
            occ_tmpCurrentTimeNorm = TK.currentTimeNorm.copy()

            # 0 initialize arrays
            slewTimes = np.zeros(TL.nStars)*u.d
            fZs = np.zeros(TL.nStars)/u.arcsec**2
            dV = np.zeros(TL.nStars)*u.m/u.s
            intTimes = np.zeros(TL.nStars)*u.d
            occ_intTimes = np.zeros(TL.nStars)*u.d
            occ_tovisit = np.zeros(TL.nStars, dtype=bool)
            sInds = np.arange(TL.nStars)

            # 1 Find spacecraft orbital START positions and filter out unavailable
            # targets. If occulter, each target has its own START position.
            sd = Obs.star_angularSep(TL, old_occ_sInd, sInds, tmpCurrentTimeAbs)
            obsTimes = Obs.calculate_observableTimes(TL, sInds, tmpCurrentTimeAbs, self.koMaps, self.koTimes, char_mode)
            slewTimes = Obs.calculate_slewTimes(TL, old_occ_sInd, sInds, sd, obsTimes, tmpCurrentTimeAbs)

            # 2.1 filter out totTimes > integration cutoff
            if len(sInds) > 0:
                occ_sInds = np.intersect1d(self.occ_intTimeFilterInds, sInds)
            if len(sInds) > 0:
                sInds = np.intersect1d(self.intTimeFilterInds, sInds)

            # Starttimes based off of slewtime
            occ_startTimes = occ_tmpCurrentTimeAbs.copy() + slewTimes
            occ_startTimesNorm = occ_tmpCurrentTimeNorm.copy() + slewTimes

            startTimes = tmpCurrentTimeAbs.copy() + np.zeros(TL.nStars)*u.d
            startTimesNorm = tmpCurrentTimeNorm.copy()

            # 2.5 Filter stars not observable at startTimes
            try:
                tmpIndsbool = list()
                for i in np.arange(len(occ_sInds)):
                    koTimeInd = np.where(np.round(occ_startTimes[occ_sInds[i]].value) - self.koTimes.value==0)[0][0] # find indice where koTime is endTime[0]
                    tmpIndsbool.append(occ_koMap[occ_sInds[i]][koTimeInd].astype(bool)) #Is star observable at time ind
                sInds_occ_ko = occ_sInds[tmpIndsbool]
                occ_sInds = sInds_occ_ko[np.where(np.in1d(sInds_occ_ko, HIP_sInds))[0]]
                del tmpIndsbool
            except:#If there are no target stars to observe
                sInds_occ_ko = np.asarray([],dtype=int)
                occ_sInds = np.asarray([],dtype=int)

            try:
                tmpIndsbool = list()
                for i in np.arange(len(sInds)):
                    koTimeInd = np.where(np.round(startTimes[sInds[i]].value) - self.koTimes.value==0)[0][0] # find indice where koTime is endTime[0]
                    tmpIndsbool.append(koMap[sInds[i]][koTimeInd].astype(bool)) #Is star observable at time ind
                sInds = sInds[tmpIndsbool]
                del tmpIndsbool
            except:#If there are no target stars to observe
                sInds = np.asarray([],dtype=int)

            # 2.9 Occulter target promotion step
            occ_sInds = self.promote_coro_targets(occ_sInds, sInds_occ_ko)

            # 3 Filter out all previously (more-)visited targets, unless in
            # revisit list
            if len(sInds.tolist()) > 0:
                sInds = self.revisitFilter(sInds, TK.currentTimeNorm.copy())

            # revisit list, with time after start
            if np.any(occ_sInds):
                occ_tovisit[occ_sInds] = (self.occ_starVisits[occ_sInds] == self.occ_starVisits[occ_sInds].min())
                if self.occ_starRevisit.size != 0:
                    dt_rev = TK.currentTimeNorm.copy() - self.occ_starRevisit[:,1]*u.day
                    ind_rev = [int(x) for x in self.occ_starRevisit[dt_rev > 0, 0] if x in occ_sInds]
                    occ_tovisit[ind_rev] = True
                occ_sInds = np.where(occ_tovisit)[0]

            # 4 calculate integration times for ALL preselected targets,
            # and filter out totTimes > integration cutoff
            maxIntTimeOBendTime, maxIntTimeExoplanetObsTime, maxIntTimeMissionLife = TK.get_ObsDetectionMaxIntTime(Obs, det_mode)
            maxIntTime = min(maxIntTimeOBendTime, maxIntTimeExoplanetObsTime, maxIntTimeMissionLife, OS.intCutoff)#Maximum intTime allowed

            maxIntTimeOBendTime, maxIntTimeExoplanetObsTime, maxIntTimeMissionLife = TK.get_ObsDetectionMaxIntTime(Obs, char_mode)
            occ_maxIntTime = min(maxIntTimeOBendTime, maxIntTimeExoplanetObsTime, maxIntTimeMissionLife, OS.intCutoff)#Maximum intTime allowed

            if len(occ_sInds) > 0:
                if self.int_inflection:
                    fEZ = ZL.fEZ0
                    WA = TL.WAint
                    occ_intTimes[occ_sInds] = self.calc_int_inflection(occ_sInds, fEZ, occ_startTimes, WA[occ_sInds], char_mode, ischar=True)
                    totTimes = occ_intTimes*char_mode['timeMultiplier']
                    occ_endTimes = occ_startTimes + totTimes
                else:
                    # characterization_start = occ_startTimes
                    occ_intTimes[occ_sInds] = self.calc_targ_intTime(occ_sInds, occ_startTimes[occ_sInds], char_mode) * (1 + self.charMargin)

                    # Adjust integration time for stars with known earths around them
                    for occ_star in occ_sInds:
                        if occ_star in self.promoted_stars:
                            occ_earths = np.intersect1d(np.where(SU.plan2star == occ_star)[0], self.known_earths).astype(int)
                            if np.any(occ_earths):
                                fZ = ZL.fZ(Obs, TL, occ_star, occ_startTimes[occ_star], char_mode)
                                fEZ = SU.fEZ[occ_earths].to('1/arcsec2').value/u.arcsec**2
                                if SU.lucky_planets:
                                    phi = (1/np.pi)*np.ones(len(SU.d))
                                    dMag = deltaMag(SU.p, SU.Rp, SU.d, phi)[occ_earths]                   # delta magnitude
                                    WA = np.arctan(SU.a/TL.dist[SU.plan2star]).to('arcsec')[occ_earths]   # working angle
                                else:
                                    dMag = SU.dMag[occ_earths]
                                    WA = SU.WA[occ_earths]

                                if np.all((WA < char_mode['IWA']) | (WA > char_mode['OWA'])):
                                    occ_intTimes[occ_star] = 0.*u.d
                                else:
                                    earthlike_inttimes = OS.calc_intTime(TL, occ_star, fZ, fEZ, dMag, WA, char_mode) * (1 + self.charMargin)
                                    earthlike_inttime = earthlike_inttimes[(earthlike_inttimes < occ_maxIntTime)]
                                    if len(earthlike_inttime) > 0:
                                        occ_intTimes[occ_star] = np.max(earthlike_inttime)
                                    else:
                                        occ_intTimes[occ_star] = np.max(earthlike_inttimes)
                    occ_endTimes = occ_startTimes + (occ_intTimes * char_mode['timeMultiplier']) + Obs.settlingTime + char_mode['syst']['ohTime']

                    occ_sInds = occ_sInds[(occ_intTimes[occ_sInds] <= occ_maxIntTime)]  # Filters targets exceeding maximum intTime
                    occ_sInds = occ_sInds[(occ_intTimes[occ_sInds] > 0.0*u.d)]  # Filters with an inttime of 0

                if occ_maxIntTime.value <= 0:
                    occ_sInds = np.asarray([],dtype=int)

            if len(sInds.tolist()) > 0:
                intTimes[sInds] = self.calc_targ_intTime(sInds, startTimes[sInds], det_mode)
                sInds = sInds[(intTimes[sInds] <= maxIntTime)]  # Filters targets exceeding end of OB
                endTimes = startTimes + intTimes

                if maxIntTime.value <= 0:
                    sInds = np.asarray([],dtype=int)

            # 5.2 find spacecraft orbital END positions (for each candidate target),
            # and filter out unavailable targets
            if len(occ_sInds.tolist()) > 0 and Obs.checkKeepoutEnd:
                try: # endTimes may exist past koTimes so we have an exception to hand this case
                    tmpIndsbool = list()
                    for i in np.arange(len(occ_sInds)):
                        koTimeInd = np.where(np.round(occ_endTimes[occ_sInds[i]].value)-self.koTimes.value==0)[0][0] # find indice where koTime is endTime[0]
                        tmpIndsbool.append(occ_koMap[occ_sInds[i]][koTimeInd].astype(bool)) #Is star observable at time ind
                    occ_sInds = occ_sInds[tmpIndsbool]
                    del tmpIndsbool
                except:
                    occ_sInds = np.asarray([],dtype=int)

            if len(sInds.tolist()) > 0 and Obs.checkKeepoutEnd:
                try: # endTimes may exist past koTimes so we have an exception to hand this case
                    tmpIndsbool = list()
                    for i in np.arange(len(sInds)):
                        koTimeInd = np.where(np.round(endTimes[sInds[i]].value)-self.koTimes.value==0)[0][0] # find indice where koTime is endTime[0]
                        tmpIndsbool.append(koMap[sInds[i]][koTimeInd].astype(bool)) #Is star observable at time ind
                    sInds = sInds[tmpIndsbool]
                    del tmpIndsbool
                except:
                    sInds = np.asarray([],dtype=int)

            # 5.3 Filter off current occulter target star from detection list
            if old_occ_sInd is not None:
                sInds = sInds[np.where(sInds != old_occ_sInd)]
                occ_sInds = occ_sInds[(occ_sInds != old_occ_sInd)]

            # 6.1 Filter off any stars visited by the occulter more than the max number of times
            if np.any(occ_sInds):
                occ_sInds = occ_sInds[(self.occ_starVisits[occ_sInds] < self.occ_max_visits)]

            # 6.2 Filter off coronograph stars with too many visits and no detections
            no_dets = np.logical_and((self.starVisits[sInds] > self.n_det_remove), (self.sInd_detcounts[sInds] == 0))
            sInds = sInds[np.where(np.invert(no_dets))[0]]

            max_dets = np.where(self.sInd_detcounts[sInds] < self.max_successful_dets)[0]
            sInds = sInds[max_dets]

            # 7 Filter off cornograph stars with too-long inttimes
            if self.occ_arrives > TK.currentTimeAbs:
                available_time = self.occ_arrives - TK.currentTimeAbs.copy()
                if np.any(sInds[intTimes[sInds] < available_time]):
                    sInds = sInds[intTimes[sInds] < available_time]

            # 8 remove occ targets on ignore_stars list
            occ_sInds = np.setdiff1d(occ_sInds, np.intersect1d(occ_sInds, self.ignore_stars))

            t_det = 0*u.d
            occ_sInd = old_occ_sInd
            if np.any(sInds):
                # choose sInd of next target
                sInd = self.choose_next_telescope_target(old_sInd, sInds, intTimes[sInds])
                # store relevant values
                t_det = intTimes[sInd]

            # 8 Choose best target from remaining
            # if the starshade has arrived at its destination, or it is the first observation
            if np.any(occ_sInds):
                if old_occ_sInd is None or ((TK.currentTimeAbs.copy() + t_det) >= self.occ_arrives and self.ready_to_update):
                    occ_sInd = self.choose_next_occulter_target(old_occ_sInd, occ_sInds, occ_intTimes)
                    if old_occ_sInd is None:
                        self.occ_arrives = TK.currentTimeAbs.copy()
                    else:
                        self.occ_arrives = occ_startTimes[occ_sInd]
                        self.occ_slewTime = slewTimes[occ_sInd]
                        self.occ_sd = sd[occ_sInd]
                    self.ready_to_update = False
                elif not np.any(sInds):
                    TK.advanceToAbsTime(TK.currentTimeAbs.copy() + 1*u.d)
                    continue

            if occ_sInd is not None:
                sInds = sInds[(sInds != occ_sInd)]

            if self.tot_det_int_cutoff < self.tot_dettime:
                sInds = np.array([])

            if np.any(sInds):
                # choose sInd of next target
                sInd = self.choose_next_telescope_target(old_sInd, sInds, intTimes[sInds])
                # store relevant values
                t_det = intTimes[sInd]
            else:
                sInd = None

            # if no observable target, call the TimeKeeping.wait() method
            if not np.any(sInds) and not np.any(occ_sInds):
                self.vprint('No Observable Targets at currentTimeNorm= ' + str(TK.currentTimeNorm.copy()))
                return DRM, None, None, None, None, None
            break

        else:
            self.logger.info('Mission complete: no more time available')
            self.vprint( 'Mission complete: no more time available')
            return DRM, None, None, None, None, None

        if TK.mission_is_over(OS, Obs, det_mode):
            self.logger.info('Mission complete: no more time available')
            self.vprint( 'Mission complete: no more time available')
            return DRM, None, None, None, None, None

        return DRM, sInd, occ_sInd, t_det, sd, occ_sInds

<<<<<<< HEAD
    def choose_next_occulter_target(self, old_occ_sInd, occ_sInds, intTimes, slewTimes=None):
        """Choose next target for the occulter based on truncated 
=======
    def choose_next_occulter_target(self, old_occ_sInd, occ_sInds, intTimes):
        """Choose next target for the occulter based on truncated
>>>>>>> 53100134
        depth first search of linear cost function.

        Args:
            old_occ_sInd (integer):
                Index of the previous target star
            occ_sInds (integer array):
                Indices of available targets
            intTimes (astropy Quantity array):
                Integration times for detection in units of day
<<<<<<< HEAD
            slewTimes (astropy quantity array):
                slew times to all stars (must be indexed by sInds). Input is
                set to None by default
                
=======

>>>>>>> 53100134
        Returns:
            sInd (integer):
                Index of next target star

        """

        # Choose next Occulter target

        Comp = self.Completeness
        TL = self.TargetList
        TK = self.TimeKeeping
        OS = self.OpticalSystem

        # reshape sInds, store available top9 sInds
        occ_sInds = np.array(occ_sInds, ndmin=1)
        top_HIPs = self.occHIPs[:self.topstars]
        top_sInds = np.intersect1d(np.where(np.in1d(TL.Name, top_HIPs))[0], occ_sInds)

        # current stars have to be in the adjmat
        if (old_occ_sInd is not None) and (old_occ_sInd not in occ_sInds):
            occ_sInds = np.append(occ_sInds, old_occ_sInd)

        # get completeness values
        comps = Comp.completeness_update(TL, occ_sInds, self.occ_starVisits[occ_sInds], TK.currentTimeNorm.copy())

        # if first target, or if only 1 available target, choose highest available completeness
        nStars = len(occ_sInds)
        if (old_occ_sInd is None) or (nStars == 1):
            occ_sInd = np.random.choice(occ_sInds[comps == max(comps)])
            return occ_sInd

        # define adjacency matrix
        A = np.zeros((nStars, nStars))

        # consider slew distance when there's an occulter
        r_ts = TL.starprop(occ_sInds, TK.currentTimeAbs.copy())
        u_ts = (r_ts.to('AU').value.T/np.linalg.norm(r_ts.to('AU').value, axis=1)).T
        angdists = np.arccos(np.clip(np.dot(u_ts, u_ts.T), -1, 1))
        A[np.ones((nStars),dtype=bool)] = angdists
        A = self.coeffs[0]*(A)/np.pi
        
        # add factor due to completeness
        A = A + self.coeffs[1]*(1 - comps)

        # add factor due to intTime
        intTimes[old_occ_sInd] = np.inf
        A = A + self.coeffs[2]*(intTimes[occ_sInds]/OS.intCutoff)

        # add factor for unvisited ramp for deep dive stars
        if np.any(top_sInds):
             # add factor for least visited deep dive stars
            f_uv = np.zeros(nStars)
            u1 = np.in1d(occ_sInds, top_sInds)
            u2 = self.occ_starVisits[occ_sInds]==min(self.occ_starVisits[top_sInds])
            unvisited = np.logical_and(u1, u2)
            f_uv[unvisited] = float(TK.currentTimeNorm.copy()/TK.missionLife.copy())**2
            A = A - self.coeffs[3]*f_uv

            self.coeff_data_a3.append([occ_sInds,f_uv])

            # add factor for unvisited deep dive stars
            no_visits = np.zeros(nStars)
            #no_visits[u1] = np.ones(len(top_sInds))
            u2 = self.occ_starVisits[occ_sInds]==0
            unvisited = np.logical_and(u1, u2)
            no_visits[unvisited] = 1.
            A = A - self.coeffs[4]*no_visits

            self.coeff_data_a4.append([occ_sInds, no_visits])
            self.coeff_time.append(TK.currentTimeNorm.copy().value)

        # add factor due to unvisited ramp
        f_uv = np.zeros(nStars)
        unvisited = self.occ_starVisits[occ_sInds]==0
        f_uv[unvisited] = float(TK.currentTimeNorm.copy()/TK.missionLife.copy())**2
        A = A - self.coeffs[5]*f_uv

        # add factor due to revisited ramp
        if self.occ_starRevisit.size != 0:
            f2_uv = 1 - (np.in1d(occ_sInds, self.occ_starRevisit[:,0]))
            A = A + self.coeffs[6]*f2_uv

        # kill diagonal
        A = A + np.diag(np.ones(nStars)*np.Inf)

        # take two traversal steps
        step1 = np.tile(A[occ_sInds==old_occ_sInd,:],(nStars,1)).flatten('F')
        step2 = A[np.array(np.ones((nStars,nStars)),dtype=bool)]
        tmp = np.nanargmin(step1+step2)
        occ_sInd = occ_sInds[int(np.floor(tmp/float(nStars)))]

        return occ_sInd

    def choose_next_telescope_target(self, old_sInd, sInds, t_dets):
        """Choose next telescope target based on star completeness and integration time.

        Args:
            old_sInd (integer):
                Index of the previous target star
            sInds (integer array):
                Indices of available targets
            t_dets (astropy Quantity array):
                Integration times for detection in units of day

        Returns:
            sInd (integer):
                Index of next target star

        """

        Comp = self.Completeness
        TL = self.TargetList
        TK = self.TimeKeeping
        OS = self.OpticalSystem
        Obs = self.Observatory
        allModes = OS.observingModes

        nStars = len(sInds)

        # reshape sInds
        sInds = np.array(sInds,ndmin=1)

        # 1/ Choose next telescope target
        comps = Comp.completeness_update(TL, sInds, self.starVisits[sInds], TK.currentTimeNorm.copy())

        # add weight for star revisits
        ind_rev = []
        if self.starRevisit.size != 0:
            dt_rev = self.starRevisit[:,1]*u.day - TK.currentTimeNorm.copy()
            ind_rev = [int(x) for x in self.starRevisit[dt_rev < 0*u.d, 0] if x in sInds]

        f2_uv = np.where((self.starVisits[sInds] > 0) & (self.starVisits[sInds] < self.nVisitsMax),
                          self.starVisits[sInds], 0) * (1 - (np.in1d(sInds, ind_rev, invert=True)))

        L = TL.L[sInds]
        l_extreme = max([np.abs(np.log10(np.min(TL.L[sInds]))), np.abs(np.log10(np.max(TL.L[sInds])))])
        if l_extreme == 0.0:
            l_weight = 1
        else:
            l_weight = 1 - np.abs(np.log10(TL.L[sInds])/l_extreme)**self.lum_exp

        t_weight = t_dets/np.max(t_dets)
        weights = ((comps + self.revisit_weight*f2_uv/float(self.nVisitsMax))/t_weight)*l_weight
        # weights = (comps + self.revisit_weight*f2_uv/float(self.nVisitsMax))*l_weight

        sInd = np.random.choice(sInds[weights == max(weights)])

        #Check if exoplanetObsTime would be exceeded
        mode = list(filter(lambda mode: mode['detectionMode'] == True, allModes))[0]
        maxIntTimeOBendTime, maxIntTimeExoplanetObsTime, maxIntTimeMissionLife = TK.get_ObsDetectionMaxIntTime(Obs, mode)
        maxIntTime = min(maxIntTimeOBendTime, maxIntTimeExoplanetObsTime, maxIntTimeMissionLife)#Maximum intTime allowed
        intTimes2 = self.calc_targ_intTime(np.array([sInd]), TK.currentTimeAbs.copy(), mode)
        if intTimes2 > maxIntTime: # check if max allowed integration time would be exceeded
            self.vprint('max allowed integration time would be exceeded')
            sInd = None
            waitTime = 1.*u.d
        return sInd


    def calc_int_inflection(self, t_sInds, fEZ, startTime, WA, mode, ischar=False):
        """Calculate integration time based on inflection point of Completeness as a function of int_time

        Args:
            t_sInds (integer array):
                Indices of the target stars
            fEZ (astropy Quantity array):
                Surface brightness of exo-zodiacal light in units of 1/arcsec2
            startTime (astropy Quantity array):
                Surface brightness of local zodiacal light in units of 1/arcsec2
            WA (astropy Quantity):
                Working angle of the planet of interest in units of arcsec
            mode (dict):
                Selected observing mode

        Returns:
            int_times (astropy quantity array):
                The suggested integration time

        """

        Comp = self.Completeness
        TL = self.TargetList
        ZL = self.ZodiacalLight
        Obs = self.Observatory

        num_points = 500
        intTimes = np.logspace(-5, 2, num_points)*u.d
        sInds = np.arange(TL.nStars)
        WA = TL.WAint   # don't use WA input because we don't know planet positions before characterization
        curve = np.zeros([1, sInds.size, intTimes.size])

        Cpath = os.path.join(Comp.classpath, Comp.filename+'.fcomp')

        # if no preexisting curves exist, either load from file or calculate
        if self.curves is None:
            if os.path.exists(Cpath):
                self.vprint( 'Loading cached completeness file from "{}".'.format(Cpath))
                with open(Cpath, 'rb') as cfile:
                    curves = pickle.load(cfile)
                self.vprint( 'Completeness curves loaded from cache.')
            else:
                # calculate completeness curves for all sInds
                self.vprint( 'Cached completeness file not found at "{}".'.format(Cpath))
                self.vprint( 'Beginning completeness curve calculations.')
                curves = {}
                for t_i, t in enumerate(intTimes):
                    fZ = ZL.fZ(Obs, TL, sInds, startTime, mode)
                    # curves[0,:,t_i] = OS.calc_dMag_per_intTime(t, TL, sInds, fZ, fEZ, WA, mode)
                    curve[0,:,t_i] = Comp.comp_per_intTime(t, TL, sInds, fZ, fEZ, WA, mode)
                curves[mode['systName']] = curve
                with open(Cpath, 'wb') as cfile:
                    pickle.dump(curves, cfile)
                self.vprint( 'completeness curves stored in {}'.format(Cpath))

            self.curves = curves

        # if no curves for current mode
        if mode['systName'] not in self.curves.keys() or TL.nStars != self.curves[mode['systName']].shape[1]:
            for t_i, t in enumerate(intTimes):
                fZ = ZL.fZ(Obs, TL, sInds, startTime, mode)
                curve[0,:,t_i] = Comp.comp_per_intTime(t, TL, sInds, fZ, fEZ, WA, mode)

            self.curves[mode['systName']] = curve
            with open(Cpath, 'wb') as cfile:
                pickle.dump(self.curves, cfile)
            self.vprint( 'recalculated completeness curves stored in {}'.format(Cpath))

        int_times = np.zeros(len(t_sInds))*u.d
        for i, sInd in enumerate(t_sInds):
            c_v_t = self.curves[mode['systName']][0,sInd,:]
            dcdt = np.diff(c_v_t)/np.diff(intTimes)

            # find the inflection point of the completeness graph
            if ischar is False:
                target_point = max(dcdt).value + 10*np.var(dcdt).value
                idc = np.abs(dcdt - target_point/(1*u.d)).argmin()
                int_time = intTimes[idc]
                int_time = int_time*self.starVisits[sInd]

                # update star completeness
                idx = (np.abs(intTimes - int_time)).argmin()
                comp = c_v_t[idx]
                TL.comp[sInd] = comp
            else:
                idt = np.abs(intTimes - max(intTimes)).argmin()
                idx = np.abs(c_v_t - c_v_t[idt]*.9).argmin()

                # idx = np.abs(comps - max(comps)*.9).argmin()
                int_time = intTimes[idx]
                comp = c_v_t[idx]

            int_times[i] = int_time

        int_times[int_times<2.000e-5*u.d] = 0.0 *u.d
        return int_times


    def observation_characterization(self, sInd, mode):
        """Finds if characterizations are possible and relevant information

        Args:
            sInd (integer):
                Integer index of the star of interest
            mode (dict):
                Selected observing mode for characterization

        Returns:
            characterized (integer list):
                Characterization status for each planet orbiting the observed
                target star including False Alarm if any, where 1 is full spectrum,
                -1 partial spectrum, and 0 not characterized
            fZ (astropy Quantity):
                Surface brightness of local zodiacal light in units of 1/arcsec2
            systemParams (dict):
                Dictionary of time-dependant planet properties averaged over the
                duration of the integration
            SNR (float ndarray):
                Characterization signal-to-noise ratio of the observable planets.
                Defaults to None.
            intTime (astropy Quantity):
                Selected star characterization time in units of day. Defaults to None.
        """

        OS = self.OpticalSystem
        ZL = self.ZodiacalLight
        TL = self.TargetList
        SU = self.SimulatedUniverse
        Obs = self.Observatory
        TK = self.TimeKeeping

        # selecting appropriate koMap
        koMap = self.koMaps[mode['syst']['name']]

        # find indices of planets around the target
        pInds = np.where(SU.plan2star == sInd)[0]
        pinds_earthlike = np.array([])
        det = np.ones(pInds.size, dtype=bool)
        fEZs = SU.fEZ[pInds].to('1/arcsec2').value
        dMags = SU.dMag[pInds]
        WAs = SU.WA[pInds].to('arcsec').value

        FA = (det.size == pInds.size + 1)
        if FA == True:
            pIndsDet = np.append(pInds, -1)[det]
        else:
            pIndsDet = pInds[det]

        # initialize outputs, and check if any planet to characterize
        characterized = np.zeros(det.size, dtype=int)
        fZ = 0./u.arcsec**2
        systemParams = SU.dump_system_params(sInd) # write current system params by default
        SNR = np.zeros(len(det))
        intTime = None
        if len(det) == 0: # nothing to characterize
            HIP_sInds = np.where(np.in1d(TL.Name, self.occHIPs))[0]
            if sInd in HIP_sInds:
                startTime = TK.currentTimeAbs.copy()
                startTimeNorm = TK.currentTimeNorm.copy()
                intTime = self.calc_targ_intTime(np.array([sInd]), startTime, mode)[0]
                extraTime = intTime*(mode['timeMultiplier'] - 1.)#calculates extraTime
                # add a predetermined margin to the integration times
                intTime = intTime*(1 + self.charMargin)
                # apply time multiplier
                totTime = intTime*(mode['timeMultiplier'])
                # end times
                endTimes = startTime + totTime
                endTimesNorm = startTimeNorm + totTime
                # planets to characterize
                tochar = ((totTime > 0) & (totTime <= OS.intCutoff) &
                        (endTimesNorm <= TK.OBendTimes[TK.OBnumber]))
                success = TK.allocate_time(intTime + extraTime + mode['syst']['ohTime'] + Obs.settlingTime, True)#allocates time
                if success == False or not tochar:
                    intTime = None
            if sInd not in self.sInd_charcounts.keys():
                self.sInd_charcounts[sInd] = characterized
            return characterized, fZ, systemParams, SNR, intTime

        # look for last detected planets that have not been fully characterized
        if (FA == False): # only true planets, no FA
            tochar = (self.fullSpectra[pIndsDet] != -2)
        else: # mix of planets and a FA
            truePlans = pIndsDet[:-1]
            tochar = np.append((self.fullSpectra[truePlans] == 0), True)

        # 1/ find spacecraft orbital START position and check keepout angle
        if np.any(tochar):
            # start times
            startTime = TK.currentTimeAbs.copy()
            startTimeNorm = TK.currentTimeNorm.copy()
            # planets to characterize
            koTimeInd = np.where(np.round(startTime.value)-self.koTimes.value==0)[0][0]  # find indice where koTime is startTime[0]
            # wherever koMap is 1, the target is observable
            tochar[tochar] = koMap[sInd][koTimeInd]

        # 2/ if any planet to characterize, find the characterization times
        if np.any(tochar):
            # propagate the whole system to match up with current time
            # calculate characterization times at the detected fEZ, dMag, and WA
            pinds_earthlike = np.logical_and(np.array([(p in self.known_earths) for p in pIndsDet]), tochar)

            fZ = ZL.fZ(Obs, TL, sInd, startTime, mode)
            fEZ = fEZs[tochar]/u.arcsec**2
            WAp = TL.WAint[sInd]*np.ones(len(tochar))
            dMag = TL.dMagint[sInd]*np.ones(len(tochar))

            # if lucky_planets, use lucky planet params for dMag and WA
            if SU.lucky_planets:
                phi = (1/np.pi)*np.ones(len(SU.d))
                e_dMag = deltaMag(SU.p, SU.Rp, SU.d, phi)     # delta magnitude
                e_WA = np.arctan(SU.a/TL.dist[SU.plan2star]).to('arcsec')# working angle
            else:
                e_dMag = SU.dMag
                e_WA = SU.WA
            WAp[pinds_earthlike[tochar]] = e_WA[pIndsDet[pinds_earthlike]]
            dMag[pinds_earthlike[tochar]] = e_dMag[pIndsDet[pinds_earthlike]]

            intTimes = np.zeros(len(tochar))*u.day
            if self.int_inflection:
                for i,j in enumerate(WAp):
                    if tochar[i]:
                        intTimes[i] = self.calc_int_inflection([sInd], fEZ[i], startTime, j, mode, ischar=True)[0]
            else:
                intTimes[tochar] = OS.calc_intTime(TL, sInd, fZ, fEZ, dMag, WAp, mode)

            # add a predetermined margin to the integration times
            intTimes = intTimes*(1 + self.charMargin)
            # apply time multiplier
            totTimes = intTimes*(mode['timeMultiplier'])
            # end times
            endTimes = startTime + totTimes
            endTimesNorm = startTimeNorm + totTimes
            # planets to characterize
            tochar = ((totTimes > 0) & (totTimes <= OS.intCutoff) &
                    (endTimesNorm <= TK.OBendTimes[TK.OBnumber]))

        # 3/ is target still observable at the end of any char time?
        if np.any(tochar) and Obs.checkKeepoutEnd:
            koTimeInds = np.zeros(len(endTimes.value[tochar]),dtype=int)

            # find index in koMap where each endTime is closest to koTimes
            for t,endTime in enumerate(endTimes.value[tochar]):
                if endTime > self.koTimes.value[-1]:
                    # case where endTime exceeds largest koTimes element
                    endTimeInBounds = np.where(np.floor(endTime)-self.koTimes.value==0)[0]
                    koTimeInds[t] = endTimeInBounds[0] if endTimeInBounds.size is not 0 else -1
                else:
                    koTimeInds[t] = np.where(np.round(endTime)-self.koTimes.value==0)[0][0]  # find indice where koTime is endTimes[0]
            tochar[tochar] = [koMap[sInd][koT] if koT >= 0 else 0 for koT in koTimeInds]

        # 4/ if yes, perform the characterization for the maximum char time
        if np.any(tochar):
            #Save Current Time before attempting time allocation
            currentTimeNorm = TK.currentTimeNorm.copy()
            currentTimeAbs = TK.currentTimeAbs.copy()

            if np.any(np.logical_and(pinds_earthlike, tochar)):
                intTime = np.max(intTimes[np.logical_and(pinds_earthlike, tochar)])
            else:
                intTime = np.max(intTimes[tochar])
            extraTime = intTime*(mode['timeMultiplier'] - 1.)#calculates extraTime
            success = TK.allocate_time(intTime + extraTime + mode['syst']['ohTime'] + Obs.settlingTime, True)#allocates time
            if success == False: #Time was not successfully allocated
                #Identical to when "if char_mode['SNR'] not in [0, np.inf]:" in run_sim()
                char_intTime = None
                lenChar = len(pInds) + 1 if FA else len(pInds)
                characterized = np.zeros(lenChar, dtype=float)
                char_SNR = np.zeros(lenChar, dtype=float)
                char_fZ = 0./u.arcsec**2
                char_systemParams = SU.dump_system_params(sInd)
                return characterized, char_fZ, char_systemParams, char_SNR, char_intTime

            pIndsChar = pIndsDet[tochar]
            log_char = '   - Charact. planet(s) %s (%s/%s detected)'%(pIndsChar,
                    len(pIndsChar), len(pIndsDet))
            self.logger.info(log_char)
            self.vprint(log_char)

            # SNR CALCULATION:
            # first, calculate SNR for observable planets (without false alarm)
            planinds = pIndsChar[:-1] if pIndsChar[-1] == -1 else pIndsChar
            SNRplans = np.zeros(len(planinds))
            if len(planinds) > 0:
                # initialize arrays for SNR integration
                fZs = np.zeros(self.ntFlux)/u.arcsec**2
                systemParamss = np.empty(self.ntFlux, dtype='object')
                Ss = np.zeros((self.ntFlux, len(planinds)))
                Ns = np.zeros((self.ntFlux, len(planinds)))
                # integrate the signal (planet flux) and noise
                dt = intTime/float(self.ntFlux)
                timePlus = Obs.settlingTime.copy() + mode['syst']['ohTime'].copy()#accounts for the time since the current time
                for i in range(self.ntFlux):
                    # calculate signal and noise (electron count rates)
                    if SU.lucky_planets:
                        fZs[i] = ZL.fZ(Obs, TL, sInd, currentTimeAbs, mode)[0]
                        Ss[i,:], Ns[i,:] = self.calc_signal_noise(sInd, planinds, dt, mode,
                                            fZ=fZs[i])
                    # allocate first half of dt
                    timePlus += dt/2.
                    # calculate current zodiacal light brightness
                    fZs[i] = ZL.fZ(Obs, TL, sInd, currentTimeAbs + timePlus, mode)[0]
                    # propagate the system to match up with current time
                    SU.propag_system(sInd, currentTimeNorm + timePlus - self.propagTimes[sInd])
                    self.propagTimes[sInd] = currentTimeNorm + timePlus
                    # save planet parameters
                    systemParamss[i] = SU.dump_system_params(sInd)
                    # calculate signal and noise (electron count rates)
                    if not SU.lucky_planets:
                        Ss[i,:], Ns[i,:] = self.calc_signal_noise(sInd, planinds, dt, mode,
                                            fZ=fZs[i])
                    # allocate second half of dt
                    timePlus += dt/2.

                # average output parameters
                fZ = np.mean(fZs)
                systemParams = {key: sum([systemParamss[x][key]
                        for x in range(self.ntFlux)])/float(self.ntFlux)
                        for key in sorted(systemParamss[0])}
                # calculate planets SNR
                S = Ss.sum(0)
                N = Ns.sum(0)
                SNRplans[N > 0] = S[N > 0]/N[N > 0]
                # allocate extra time for timeMultiplier

            # if only a FA, just save zodiacal brightness in the middle of the integration
            else:
                totTime = intTime*(mode['timeMultiplier'])
                fZ = ZL.fZ(Obs, TL, sInd, TK.currentTimeAbs.copy() + totTime/2., mode)[0]

            # calculate the false alarm SNR (if any)
            SNRfa = []
            if pIndsChar[-1] == -1:
                fEZ = fEZs[-1]/u.arcsec**2
                dMag = dMags[-1]
                WA = WAs[-1]*u.arcsec
                C_p, C_b, C_sp = OS.Cp_Cb_Csp(TL, sInd, fZ, fEZ, dMag, WA, mode)
                S = (C_p*intTime).decompose().value
                N = np.sqrt((C_b*intTime + (C_sp*intTime)**2).decompose().value)
                SNRfa = S/N if N > 0 else 0.

            # save all SNRs (planets and FA) to one array
            SNRinds = np.where(det)[0][tochar]
            SNR[SNRinds] = np.append(SNRplans, SNRfa)

            # now, store characterization status: 1 for full spectrum,
            # -1 for partial spectrum, 0 for not characterized
            char = (SNR >= mode['SNR'])
            # initialize with full spectra
            characterized = char.astype(int)
            WAchar = WAs[char]*u.arcsec
            # find the current WAs of characterized planets
            WA = WAs*u.arcsec
            if FA:
                WAs = np.append(WAs, WAs[-1]*u.arcsec)

            all_full = np.copy(characterized)
            all_full[char] = 1
            if sInd not in self.sInd_charcounts.keys():
                self.sInd_charcounts[sInd] = all_full
            else:
                self.sInd_charcounts[sInd] = self.sInd_charcounts[sInd] + all_full
            # encode results in spectra lists (only for planets, not FA)
            charplans = characterized[:-1] if FA else characterized
            self.fullSpectra[pInds[charplans == 1]] += 1
            self.partialSpectra[pInds[charplans == -1]] += 1

        # in both cases (detection or false alarm), schedule a revisit
        smin = np.min(SU.s[pInds[det]])
        Ms = TL.MsTrue[sInd]

        # if target in promoted_stars list, schedule revisit based off of semi-major axis
        if sInd in self.promoted_stars:
            sp = np.min(SU.a[pInds[det]]).to('AU')
            if np.any(det):
                pInd_smin = pInds[det][np.argmin(SU.a[pInds[det]])]
                Mp = SU.Mp[pInd_smin]
            else:
                Mp = SU.Mp.mean()
            mu = const.G*(Mp + Ms)
            T = 2.*np.pi*np.sqrt(sp**3/mu)
            t_rev = TK.currentTimeNorm.copy() + T/3.
        # otherwise schedule revisit based off of seperation
        elif smin is not None:
            sp = smin
            if np.any(det):
                pInd_smin = pInds[det][np.argmin(SU.s[pInds[det]])]
                Mp = SU.Mp[pInd_smin]
            else:
                Mp = SU.Mp.mean()
            mu = const.G*(Mp + Ms)
            T = 2.*np.pi*np.sqrt(sp**3/mu)
            t_rev = TK.currentTimeNorm.copy() + T/2.
        # otherwise, revisit based on average of population semi-major axis and mass
        else:
            sp = SU.s.mean()
            Mp = SU.Mp.mean()
            mu = const.G*(Mp + Ms)
            T = 2.*np.pi*np.sqrt(sp**3/mu)
            t_rev = TK.currentTimeNorm.copy() + 0.75*T

        # finally, populate the revisit list (NOTE: sInd becomes a float)
        revisit = np.array([sInd, t_rev.to('day').value])
        if self.occ_starRevisit.size == 0:
            self.occ_starRevisit = np.array([revisit])
        else:
            revInd = np.where(self.occ_starRevisit[:,0] == sInd)[0]
            if revInd.size == 0:
                self.occ_starRevisit = np.vstack((self.occ_starRevisit, revisit))
            else:
                self.occ_starRevisit[revInd, 1] = revisit[1]

        # add stars to filter list
        if np.any(characterized.astype(int) == 1):
            top_HIPs = self.occHIPs[:self.topstars]

            # if a top star has had max_successful_chars remove from list
            if np.any(self.sInd_charcounts[sInd] >= self.max_successful_chars):
                self.ignore_stars.append(sInd)

            # if a promoted star has an earthlike char, then ignore
            # if sInd in self.promoted_stars:
            #     c_plans = pInds[charplans == 1]
            #     if np.any(np.logical_and((SU.a[c_plans] > .95*u.AU),(SU.a[c_plans] < 1.67*u.AU))):
            #         if np.any((.8*(SU.a[c_plans]**-.5).value < SU.Rp[c_plans].value) & (SU.Rp[c_plans].value < 1.4)):
            #             self.ignore_stars.append(sInd)

        return characterized.astype(int), fZ, systemParams, SNR, intTime


    def revisitFilter(self, sInds, tmpCurrentTimeNorm):
        """Helper method for Overloading Revisit Filtering

        Args:
            sInds - indices of stars still in observation list
            tmpCurrentTimeNorm (MJD) - the simulation time after overhead was added in MJD form
        Returns:
            sInds - indices of stars still in observation list
        """
        tovisit = np.zeros(self.TargetList.nStars, dtype=bool)#tovisit is a boolean array containing the
        if len(sInds) > 0:#so long as there is at least 1 star left in sInds
            tovisit[sInds] = ((self.starVisits[sInds] == min(self.starVisits[sInds])) \
                    & (self.starVisits[sInds] < self.nVisitsMax))# Checks that no star has exceeded the number of revisits
            if self.starRevisit.size != 0:#There is at least one revisit planned in starRevisit
                dt_rev = self.starRevisit[:,1]*u.day - tmpCurrentTimeNorm#absolute temporal spacing between revisit and now.

                #return indices of all revisits within a threshold dt_max of revisit day and indices of all revisits with no detections past the revisit time
                ind_rev2 = [int(x) for x in self.starRevisit[dt_rev < 0*u.d, 0] if (x in sInds)]
                tovisit[ind_rev2] = (self.starVisits[ind_rev2] < self.nVisitsMax)
            sInds = np.where(tovisit)[0]

        return sInds


    def scheduleRevisit(self, sInd, smin, det, pInds):
        """A Helper Method for scheduling revisits after observation detection

        Args:
            sInd - sInd of the star just detected
            smin - minimum separation of the planet to star of planet just detected
            det -
            pInds - Indices of planets around target star
        Return:
            updates self.starRevisit attribute
        """
        TK = self.TimeKeeping
        TL = self.TargetList
        SU = self.SimulatedUniverse
        # in both cases (detection or false alarm), schedule a revisit
        # based on minimum separation
        Ms = TL.MsTrue[sInd]
        if smin is not None and np.nan not in smin: #smin is None if no planet was detected
            sp = smin
            if np.any(det):
                pInd_smin = pInds[det][np.argmin(SU.s[pInds[det]])]
                Mp = SU.Mp[pInd_smin]
            else:
                Mp = SU.Mp.mean()
            mu = const.G*(Mp + Ms)
            T = 2.*np.pi*np.sqrt(sp**3/mu)
            t_rev = TK.currentTimeNorm.copy() + T/2.
        # otherwise, revisit based on average of population semi-major axis and mass
        else:
            sp = SU.s.mean()
            Mp = SU.Mp.mean()
            mu = const.G*(Mp + Ms)
            T = 2.*np.pi*np.sqrt(sp**3/mu)
            t_rev = TK.currentTimeNorm.copy() + 0.75*T
        # if no detections then schedule revisit based off of revisit_wait
        t_rev = TK.currentTimeNorm.copy() + self.revisit_wait[sInd]
        # finally, populate the revisit list (NOTE: sInd becomes a float)
        revisit = np.array([sInd, t_rev.to('day').value])
        if self.starRevisit.size == 0:#If starRevisit has nothing in it
            self.starRevisit = np.array([revisit])#initialize sterRevisit
        else:
            revInd = np.where(self.starRevisit[:,0] == sInd)[0]#indices of the first column of the starRevisit list containing sInd
            if revInd.size == 0:
                self.starRevisit = np.vstack((self.starRevisit, revisit))
            else:
                self.starRevisit[revInd,1] = revisit[1]#over
<|MERGE_RESOLUTION|>--- conflicted
+++ resolved
@@ -853,13 +853,9 @@
 
         return DRM, sInd, occ_sInd, t_det, sd, occ_sInds
 
-<<<<<<< HEAD
-    def choose_next_occulter_target(self, old_occ_sInd, occ_sInds, intTimes, slewTimes=None):
-        """Choose next target for the occulter based on truncated 
-=======
+
     def choose_next_occulter_target(self, old_occ_sInd, occ_sInds, intTimes):
         """Choose next target for the occulter based on truncated
->>>>>>> 53100134
         depth first search of linear cost function.
 
         Args:
@@ -869,14 +865,6 @@
                 Indices of available targets
             intTimes (astropy Quantity array):
                 Integration times for detection in units of day
-<<<<<<< HEAD
-            slewTimes (astropy quantity array):
-                slew times to all stars (must be indexed by sInds). Input is
-                set to None by default
-                
-=======
-
->>>>>>> 53100134
         Returns:
             sInd (integer):
                 Index of next target star
