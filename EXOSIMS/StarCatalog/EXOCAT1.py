# -*- coding: utf-8 -*-
import os, inspect
import warnings
import numpy as np
import astropy
import astropy.units as u
from astropy.constants import R_sun
from astropy.io.votable import parse
from astropy.coordinates import SkyCoord
from EXOSIMS.Prototypes.StarCatalog import StarCatalog
import re
import astropy.io.ascii

class EXOCAT1(StarCatalog):
    """
    EXOCAT Catalog class
    
    This class populates the star catalog used in EXOSIMS from
    Margaret Turnbull's EXOCAT catalog, retrieved from the
    NASA Exoplanet Archive as a VOTABLE.
    Documentation of fields available at https://exoplanetarchive.ipac.caltech.edu/docs/API_mission_stars.html
    Attributes:
        Only StarCatalog prototype attributes are used.
    
    """
    
    def __init__(self, catalogpath=None, wdsfilepath=None, **specs):
        """
        Constructor for EXOCAT1
        
        Args:
            catalogpath (string):
                Full path to catalog VOTABLE. If None (default) uses default catalogfile in
                EXOSIMS.StarCatalog directory.
            catalogfile (string):
                Catalog filename in EXOSIMS.StarCatalog directory to use. Ignored if catalogpath 
                is not None. Defaults to mission_exocat.votable
        
        """
       
        if catalogpath is None:
            classpath = os.path.split(inspect.getfile(self.__class__))[0]
            filename = 'mission_exocat_2019.08.22_11.37.24.votable'
            catalogpath = os.path.join(classpath, filename)
        
        if not os.path.exists(catalogpath):
            raise IOError('Catalog File %s Not Found.'%catalogpath)
        
        #read votable
        with warnings.catch_warnings():
            # warnings for IPAC votables are out of control 
            #   they are not moderated by pedantic=False
            #   they all have to do with units, which we handle independently anyway
            warnings.simplefilter('ignore', 
                    astropy.io.votable.exceptions.VOTableSpecWarning)
            warnings.simplefilter('ignore', 
                    astropy.io.votable.exceptions.VOTableChangeWarning)
            votable = parse(catalogpath)
        table = votable.get_first_table()
        data = table.array

        
        StarCatalog.__init__(self, ntargs=len(data), **specs)
        
        # list of astropy attributes
        self.dist = data['st_dist'].data*u.pc #Distance to the planetary system in units of parsecs
        self.parx = self.dist.to('mas', equivalencies=u.parallax()) # parallactic angle in units of mas
        self.coords = SkyCoord(ra=data['ra']*u.deg, dec=data['dec']*u.deg,
                distance=self.dist) #Right Ascension of the planetary system in decimal degrees, Declination of the planetary system in decimal degrees
        self.pmra = data['st_pmra'].data*u.mas/u.yr #Angular change in right ascension over time as seen from the center of mass of the Solar System, units (mas/yr)
        self.pmdec = data['st_pmdec'].data*u.mas/u.yr #Angular change in declination over time as seen from the center of mass of the Solar System, units (mas/yr)
        self.L = data['st_lbol'].data #Amount of energy emitted by a star per unit time, measured in units of solar luminosities. The bolometric corrections are derived from V-K or B-V colors, units [log(solar)]
        
        # list of non-astropy attributes
        self.Name = data['hip_name'].astype(str) #Name of the star as given by the Hipparcos Catalog.
        self.Spec = data['st_spttype'].astype(str) #Classification of the star based on their spectral characteristics following the Morgan-Keenan system
        self.Vmag = data['st_vmag'] # V mag
        self.Jmag = data['st_j2m'] #Stellar J (2MASS) Magnitude Value
        self.Hmag = data['st_h2m'] #Stellar H (2MASS) Magnitude Value
        self.BV = data['st_bmv'] #Color of the star as measured by the difference between B and V bands, units of [mag]
        self.Bmag = self.Vmag + data['st_bmv'] #B mag based on BV color
        self.Kmag = self.Vmag - data['st_vmk'] #K mag based on VK color
        #st_mbol Apparent magnitude of the star at a distance of 10 parsec units of [mag]
        self.BC = -self.Vmag + data['st_mbol'] # bolometric correction 
        self.MV = self.Vmag - 5.*(np.log10(self.dist.to('pc').value) - 1.) # absolute V mag
        self.stellar_diameters = data['st_rad']*2.*R_sun # stellar_diameters in solar diameters
        self.Binary_Cut = ~data['wds_sep'].mask #WDS (Washington Double Star) Catalog separation (arcsecs)
<<<<<<< HEAD
        self.Teff =  data['st_teff']
        #save original data
=======

        #if given a WDS update file, ingest along with catalog
        if wdsfilepath is not None:
            assert os.path.exists(wdsfilepath), "WDS data file not found at %s"%wdsfilepath
            
            wdsdat = astropy.io.ascii.read(wdsfilepath)

            #get HIP numbers of catalog
            HIPnums = np.zeros(len(data),dtype=int) 
            for j,name in enumerate(data['hip_name'].astype(str)):
                tmp = re.match("HIP\s*(\d+)", name)
                if tmp:
                    HIPnums[j] = int(tmp.groups()[0])

            #find indices of wdsdata in catalog
            inds = np.zeros(len(wdsdat),dtype=int)
            for j,h in enumerate(wdsdat['HIP'].data):
                inds[j] = np.where(HIPnums == h)[0]

            #add attributes to catalog
            wdsatts = [ 'Close_Sep(")', 'Close(M2-M1)', 'Bright_Sep(")', 'Bright(M2-M1)' ]
            catatts = [ 'closesep', 'closedm', 'brightsep', 'brightdm']

            for wdsatt,catatt in zip(wdsatts,catatts):
                tmp = wdsdat[wdsatt].data
                tmp[tmp == '___'] = 'nan'
                tmp = tmp.astype(float)
                tmp2 = np.full(len(data),np.nan)
                tmp2[inds] = tmp
                setattr(self,catatt,tmp2)

>>>>>>> 8034c520
        self.data = data<|MERGE_RESOLUTION|>--- conflicted
+++ resolved
@@ -85,10 +85,6 @@
         self.MV = self.Vmag - 5.*(np.log10(self.dist.to('pc').value) - 1.) # absolute V mag
         self.stellar_diameters = data['st_rad']*2.*R_sun # stellar_diameters in solar diameters
         self.Binary_Cut = ~data['wds_sep'].mask #WDS (Washington Double Star) Catalog separation (arcsecs)
-<<<<<<< HEAD
-        self.Teff =  data['st_teff']
-        #save original data
-=======
 
         #if given a WDS update file, ingest along with catalog
         if wdsfilepath is not None:
@@ -120,5 +116,4 @@
                 tmp2[inds] = tmp
                 setattr(self,catatt,tmp2)
 
->>>>>>> 8034c520
         self.data = data