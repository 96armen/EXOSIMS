# -*- coding: utf-8 -*-
import time
import numpy as np
from scipy import interpolate
import astropy.units as u
import astropy.constants as const
import os, inspect
try:
    import cPickle as pickle
except:
    import pickle
import hashlib
from EXOSIMS.Prototypes.Completeness import Completeness
from EXOSIMS.util.eccanom import eccanom
from EXOSIMS.util.deltaMag import deltaMag

class BrownCompleteness(Completeness):
    """Completeness class template
    
    This class contains all variables and methods necessary to perform 
    Completeness Module calculations in exoplanet mission simulation.
    
    Args:
        \*\*specs: 
            user specified values
    
    Attributes:
        Nplanets (integer):
            Number of planets for initial completeness Monte Carlo simulation
        classpath (string):
            Path on disk to Brown Completeness
        filename (string):
            Name of file where completeness interpolant is stored
        updates (float nx5 ndarray):
            Completeness values of successive observations of each star in the
            target list (initialized in gen_update)
        
    """
    
    def __init__(self, Nplanets=1e8, **specs):
        
        # bring in inherited Completeness prototype __init__ values
        Completeness.__init__(self, **specs)
        
        # Number of planets to sample
        self.Nplanets = int(Nplanets)
        
        # get path to completeness interpolant stored in a pickled .comp file
        self.classpath = os.path.split(inspect.getfile(self.__class__))[0]
        self.filename = specs['modules']['PlanetPopulation'] + specs['modules']['PlanetPhysicalModel']
        # get path to dynamic completeness array in a pickled .dcomp file
        self.dfilename = specs['modules']['PlanetPopulation'] + \
                        specs['modules']['PlanetPhysicalModel'] + \
                        specs['modules']['OpticalSystem'] + \
                        specs['modules']['StarCatalog'] + \
                        specs['modules']['TargetList']
        atts = self.PlanetPopulation.__dict__.keys()
        self.extstr = ''
        for att in sorted(atts, key=str.lower):
            if not callable(getattr(self.PlanetPopulation, att)) and att != 'PlanetPhysicalModel':
                self.extstr += '%s: ' % att + str(getattr(self.PlanetPopulation, att)) + ' '
        ext = hashlib.md5(self.extstr).hexdigest()
        self.filename += ext

    def target_completeness(self, TL):
        """Generates completeness values for target stars
        
        This method is called from TargetList __init__ method.
        
        Args:
            TL (TargetList module):
                TargetList class object
            
        Returns:
            comp0 (float ndarray): 
                Completeness values for each target star
        
        """
        
        # set up "ensemble visit photometric and obscurational completeness"
        # interpolant for initial completeness values
        # bins for interpolant
        bins = 1000
        # xedges is array of separation values for interpolant
        if self.PlanetPopulation.constrainOrbits:
            xedges = np.linspace(0.0, self.PlanetPopulation.arange[1].to('AU').value, bins+1)
        else:
            xedges = np.linspace(0.0, self.PlanetPopulation.rrange[1].to('AU').value, bins+1)
        
        # yedges is array of delta magnitude values for interpolant
        ymin = -2.5*np.log10(float(self.PlanetPopulation.prange[1]*\
                (self.PlanetPopulation.Rprange[1]/self.PlanetPopulation.rrange[0])**2))
        ymax = -2.5*np.log10(float(self.PlanetPopulation.prange[0]*\
                (self.PlanetPopulation.Rprange[0]/self.PlanetPopulation.rrange[1])**2)*1e-11)
        yedges = np.linspace(ymin, ymax, bins+1)
        # number of planets for each Monte Carlo simulation
        nplan = int(np.min([1e6,self.Nplanets]))
        # number of simulations to perform (must be integer)
        steps = int(self.Nplanets/nplan)
        
        # path to 2D completeness pdf array for interpolation
        Cpath = os.path.join(self.classpath, self.filename+'.comp')
        Cpdf, xedges2, yedges2 = self.genC(Cpath, nplan, xedges, yedges, steps)

        xcent = 0.5*(xedges2[1:]+xedges2[:-1])
        ycent = 0.5*(yedges2[1:]+yedges2[:-1])
        xnew = np.hstack((0.0,xcent,self.PlanetPopulation.rrange[1].to('AU').value))
        ynew = np.hstack((ymin,ycent,ymax))
        Cpdf = np.pad(Cpdf,1,mode='constant')

        #save interpolant to object
        self.Cpdf = Cpdf
        self.EVPOCpdf = interpolate.RectBivariateSpline(xnew, ynew, Cpdf.T)
        self.EVPOC = np.vectorize(self.EVPOCpdf.integral, otypes=[np.float64])
        self.xnew = xnew
        self.ynew = ynew  
            
        # calculate separations based on IWA and OWA
        OS = TL.OpticalSystem
        mode = filter(lambda mode: mode['detectionMode'] == True, OS.observingModes)[0]
        IWA = mode['IWA']
        OWA = mode['OWA']
        smin = np.tan(IWA)*TL.dist
        if np.isinf(OWA):
            smax = np.array([xedges[-1]]*len(smin))*u.AU
        else:
            smax = np.tan(OWA)*TL.dist
            smax[smax>self.PlanetPopulation.rrange[1]] = self.PlanetPopulation.rrange[1]
        
        # limiting planet delta magnitude for completeness
        dMagMax = self.dMagLim
        
        comp0 = np.zeros(smin.shape)
        if self.PlanetPopulation.scaleOrbits:
            L = np.where(TL.L>0, TL.L, 1e-10) #take care of zero/negative values
            smin = smin/np.sqrt(L)
            smax = smax/np.sqrt(L)
            dMagMax -= 2.5*np.log10(L)
            mask = (dMagMax>ymin) & (smin<self.PlanetPopulation.rrange[1])
            comp0[mask] = self.EVPOC(smin[mask].to('AU').value, \
                    smax[mask].to('AU').value, 0.0, dMagMax[mask])
        else:
<<<<<<< HEAD
            mask = smin<self.PlanetPopulation.rrange[1]
            comp0[mask] = self.EVPOC(smin[mask].to('AU').value, smax[mask].to('AU').value, 0.0, dMagMax)
        # remove small values
        comp0[comp0<1e-6] = 0.0

=======
            comp0 = self.EVPOC(smin.to('AU').value, smax.to('AU').value, 0.0, dMagMax)
        # remove small values
        comp0[comp0<1e-6] = 0.0
>>>>>>> d48422c0
        # ensure that completeness is between 0 and 1
        comp0 = np.clip(comp0, 0., 1.)
        
        return comp0

    def gen_update(self, TL):
        """Generates dynamic completeness values for multiple visits of each 
        star in the target list
        
        Args:
            TL (TargetList module):
                TargetList class object
        
        """
        
        OS = TL.OpticalSystem
        PPop = TL.PlanetPopulation
        
        # limiting planet delta magnitude for completeness
        dMagMax = self.dMagLim
        
        # get name for stored dynamic completeness updates array
        # inner and outer working angles for detection mode
        mode = filter(lambda mode: mode['detectionMode'] == True, OS.observingModes)[0]
        IWA = mode['IWA']
        OWA = mode['OWA']
        extstr = self.extstr + 'IWA: ' + str(IWA) + ' OWA: ' + str(OWA) + \
                ' dMagMax: ' + str(dMagMax) + ' nStars: ' + str(TL.nStars)
        ext = hashlib.md5(extstr).hexdigest()
        self.dfilename += ext 
        self.dfilename += '.dcomp'
        
        path = os.path.join(self.classpath, self.dfilename)
        # if the 2D completeness update array exists as a .dcomp file load it
        if os.path.exists(path):
            print 'Loading cached dynamic completeness array from "%s".' % path
            self.updates = pickle.load(open(path, 'rb'))
            print 'Dynamic completeness array loaded from cache.'
        else:
            # run Monte Carlo simulation and pickle the resulting array
            print 'Cached dynamic completeness array not found at "%s".' % path
            print 'Beginning dynamic completeness calculations'
            # dynamic completeness values: rows are stars, columns are number of visits
            self.updates = np.zeros((TL.nStars, 5))
            # number of planets to simulate
            nplan = int(2e4)
            # sample quantities which do not change in time
            a, e, p, Rp = PPop.gen_plan_params(nplan)
            a = a.to('AU').value
            # sample angles
            I, O, w = PPop.gen_angles(nplan)
            I = I.to('rad').value
            O = O.to('rad').value
            w = w.to('rad').value
            Mp = PPop.gen_mass(nplan) # M_earth
            rmax = a*(1.+e) # AU
            # sample quantity which will be updated
            M = np.random.uniform(high=2.*np.pi,size=nplan)
            newM = np.zeros((nplan,))
            # population values
            smin = (np.tan(IWA)*TL.dist).to('AU').value
            if np.isfinite(OWA):
                smax = (np.tan(OWA)*TL.dist).to('AU').value
            else:
                smax = np.array([np.max(PPop.arange.to('AU').value)*\
                        (1.+np.max(PPop.erange))]*TL.nStars)
            # fill dynamic completeness values
            for sInd in xrange(TL.nStars):
                mu = (const.G*(Mp + TL.MsTrue[sInd])).to('AU3/day2').value
                n = np.sqrt(mu/a**3) # in 1/day
                # normalization time equation from Brown 2015
                dt = 58.0*(TL.L[sInd]/0.83)**(3.0/4.0)*(TL.MsTrue[sInd]/(0.91*u.M_sun))**(1.0/2.0) # days
                # remove rmax < smin 
                pInds = np.where(rmax > smin[sInd])[0]
                # calculate for 5 successive observations
                for num in xrange(5):
                    if num == 0:
                        self.updates[sInd, num] = TL.comp0[sInd]
                    if not pInds.any():
                        break
                    # find Eccentric anomaly
                    if num == 0:
                        E = eccanom(M[pInds],e[pInds])
                        newM[pInds] = M[pInds]
                    else:
                        E = eccanom(newM[pInds],e[pInds])
                    
                    r1 = a[pInds]*(np.cos(E) - e[pInds])
                    r1 = np.hstack((r1.reshape(len(r1),1), r1.reshape(len(r1),1), r1.reshape(len(r1),1)))
                    r2 = (a[pInds]*np.sin(E)*np.sqrt(1. -  e[pInds]**2))
                    r2 = np.hstack((r2.reshape(len(r2),1), r2.reshape(len(r2),1), r2.reshape(len(r2),1)))
                    
                    a1 = np.cos(O[pInds])*np.cos(w[pInds]) - np.sin(O[pInds])*np.sin(w[pInds])*np.cos(I[pInds])
                    a2 = np.sin(O[pInds])*np.cos(w[pInds]) + np.cos(O[pInds])*np.sin(w[pInds])*np.cos(I[pInds])
                    a3 = np.sin(w[pInds])*np.sin(I[pInds])
                    A = np.hstack((a1.reshape(len(a1),1), a2.reshape(len(a2),1), a3.reshape(len(a3),1)))
                    
                    b1 = -np.cos(O[pInds])*np.sin(w[pInds]) - np.sin(O[pInds])*np.cos(w[pInds])*np.cos(I[pInds])
                    b2 = -np.sin(O[pInds])*np.sin(w[pInds]) + np.cos(O[pInds])*np.cos(w[pInds])*np.cos(I[pInds])
                    b3 = np.cos(w[pInds])*np.sin(I[pInds])
                    B = np.hstack((b1.reshape(len(b1),1), b2.reshape(len(b2),1), b3.reshape(len(b3),1)))
                    
                    # planet position, planet-star distance, apparent separation
                    r = (A*r1 + B*r2) # position vector (AU)
                    d = np.linalg.norm(r,axis=1) # planet-star distance
                    s = np.linalg.norm(r[:,0:2],axis=1) # apparent separation
                    beta = np.arccos(r[:,2]/d) # phase angle
                    Phi = self.PlanetPhysicalModel.calc_Phi(beta*u.rad) # phase function
                    dMag = deltaMag(p[pInds],Rp[pInds],d*u.AU,Phi) # difference in magnitude
                    
                    toremoves = np.where((s > smin[sInd]) & (s < smax[sInd]))[0]
                    toremovedmag = np.where(dMag < dMagMax)[0]
                    toremove = np.intersect1d(toremoves, toremovedmag)
                    
                    pInds = np.delete(pInds, toremove)
                    
                    if num == 0:
                        self.updates[sInd, num] = TL.comp0[sInd]
                    else:
                        self.updates[sInd, num] = float(len(toremove))/nplan
                    
                    # update M
                    newM[pInds] = (newM[pInds] + n[pInds]*dt)/(2*np.pi) % 1 * 2.*np.pi
                    
                if (sInd+1) % 50 == 0:
                    print 'stars: %r / %r' % (sInd+1,TL.nStars)
            # ensure that completeness values are between 0 and 1
            self.updates = np.clip(self.updates, 0., 1.)
            # store dynamic completeness array as .dcomp file
            pickle.dump(self.updates, open(path, 'wb'))
            print 'Dynamic completeness calculations finished'
            print 'Dynamic completeness array stored in %r' % path

    def completeness_update(self, TL, sInds, visits, dt):
        """Updates completeness value for stars previously observed by selecting
        the appropriate value from the updates array
        
        Args:
            TL (TargetList module):
                TargetList class object
            sInds (integer array):
                Indices of stars to update
            visits (integer array):
                Number of visits for each star
            dt (astropy Quantity array):
                Time since previous observation
        
        Returns:
            dcomp (float ndarray):
                Completeness values for each star
        
        """
        # if visited more than five times, return 5th stored dynamic 
        # completeness value
        visits[visits > 4] = 4
        dcomp = self.updates[sInds, visits]
        
        return dcomp

    def genC(self, Cpath, nplan, xedges, yedges, steps):
        """Gets completeness interpolant for initial completeness
        
        This function either loads a completeness .comp file based on specified
        Planet Population module or performs Monte Carlo simulations to get
        the 2D completeness values needed for interpolation.
        
        Args:
            Cpath (string):
                path to 2D completeness value array
            nplan (float):
                number of planets used in each simulation
            xedges (float ndarray):
                x edge of 2d histogram (separation)
            yedges (float ndarray):
                y edge of 2d histogram (dMag)
            steps (integer):
                number of simulations to perform
                
        Returns:
            H (float ndarray):
                2D numpy ndarray containing completeness probability density values
        
        """
        
        # if the 2D completeness pdf array exists as a .comp file load it
        if os.path.exists(Cpath):
            print 'Loading cached completeness file from "%s".' % Cpath
            H = pickle.load(open(Cpath, 'rb'))
            print 'Completeness loaded from cache.'
        else:
            # run Monte Carlo simulation and pickle the resulting array
            print 'Cached completeness file not found at "%s".' % Cpath
            print 'Beginning Monte Carlo completeness calculations.'
            
            t0, t1 = None, None # keep track of per-iteration time
            for i in xrange(steps):
                t0, t1 = t1, time.time()
                if t0 is None:
                    delta_t_msg = '' # no message
                else:
                    delta_t_msg = '[%.3f s/iteration]' % (t1 - t0)
                print 'Completeness iteration: %5d / %5d %s' % (i+1, steps, delta_t_msg)
                # get completeness histogram
                h, xedges, yedges = self.hist(nplan, xedges, yedges)
                if i == 0:
                    H = h
                else:
                    H += h
            
            H = H/(self.Nplanets*(xedges[1]-xedges[0])*(yedges[1]-yedges[0]))
                        
            # store 2D completeness pdf array as .comp file
            pickle.dump(H, open(Cpath, 'wb'))
            print 'Monte Carlo completeness calculations finished'
            print '2D completeness array stored in %r' % Cpath
        
        return H, xedges, yedges

    def hist(self, nplan, xedges, yedges):
        """Returns completeness histogram for Monte Carlo simulation
        
        This function uses the inherited Planet Population module.
        
        Args:
            nplan (float):
                number of planets used
            xedges (float ndarray):
                x edge of 2d histogram (separation)
            yedges (float ndarray):
                y edge of 2d histogram (dMag)
        
        Returns:
            h (ndarray):
                2D numpy ndarray containing completeness histogram
        
        """
        
        s, dMag = self.genplans(nplan)
        # get histogram
        h, yedges, xedges = np.histogram2d(dMag, s.to('AU').value, bins=1000,
                range=[[yedges.min(), yedges.max()], [xedges.min(), xedges.max()]])
        
        return h, xedges, yedges

    def genplans(self, nplan):
        """Generates planet data needed for Monte Carlo simulation
        
        Args:
            nplan (integer):
                Number of planets
                
        Returns:
            s (astropy Quantity array):
                Planet apparent separations in units of AU
            dMag (ndarray):
                Difference in brightness
        
        """
        
        PPop = self.PlanetPopulation
        
        nplan = int(nplan)
        
        # sample uniform distribution of mean anomaly
        M = np.random.uniform(high=2.0*np.pi,size=nplan)
        # sample quantities
        a, e, p, Rp = PPop.gen_plan_params(nplan)
        # check if circular orbits
        if np.sum(PPop.erange) == 0:
            r = a
            e = 0.0
            E = M
        else:
            E = eccanom(M,e)
            # orbital radius
            r = a*(1.0-e*np.cos(E))

        beta = np.arccos(1.0-2.0*np.random.uniform(size=nplan))*u.rad
        s = r*np.sin(beta)
        # phase function
        Phi = self.PlanetPhysicalModel.calc_Phi(beta)
        # calculate dMag
        dMag = deltaMag(p,Rp,r,Phi)
        
        return s, dMag

    def comp_per_intTime(self, intTimes, TL, sInds, fZ, fEZ, WA, mode):
        """Calculates completeness for integration time
        
        Args:
            intTimes (astropy Quantity array):
                Integration times
            TL (TargetList module):
                TargetList class object
            sInds (integer ndarray):
                Integer indices of the stars of interest
            fZ (astropy Quantity array):
                Surface brightness of local zodiacal light in units of 1/arcsec2
            fEZ (astropy Quantity array):
                Surface brightness of exo-zodiacal light in units of 1/arcsec2
            WA (astropy Quantity):
                Working angle of the planet of interest in units of arcsec
            mode (dict):
                Selected observing mode
                
        Returns:
            comp (array):
                Completeness values
        
        """
        
        # cast inputs to arrays and check
        sInds = np.array(sInds, ndmin=1, copy=False)
        intTimes = np.array(intTimes.value, ndmin=1)*intTimes.unit
        fZ = np.array(fZ.value, ndmin=1)*fZ.unit
        fEZ = np.array(fEZ.value, ndmin=1)*fEZ.unit
        WA = np.array(WA.value, ndmin=1)*WA.unit
        assert len(intTimes) == len(sInds), "intTimes and sInds must be same length"
        assert len(fZ) in [1, len(intTimes)], "fZ must be constant or have same length as intTimes"
        assert len(fEZ) in [1, len(intTimes)], "fEZ must be constant or have same length as intTimes"
        assert len(WA) == 1, "WA must be constant"
 
        dMag = TL.OpticalSystem.calc_dMag_per_intTime(intTimes, TL, sInds, fZ, fEZ, WA, mode).reshape((len(intTimes),))
        # calculate separations based on IWA and OWA
        IWA = mode['IWA']
        OWA = mode['OWA']
        smin = (np.tan(IWA)*TL.dist[sInds]).to('AU').value
        if np.isinf(OWA):
            smax = self.PlanetPopulation.rrange[1].to('AU').value
        else:
            smax = (np.tan(OWA)*TL.dist[sInds]).to('AU').value
        comp = self.EVPOC(smin, smax, 0., dMag)
        # ensure completeness values are between 0 and 1
        comp = np.clip(comp, 0., 1.)
        
        return comp

    def dcomp_dt(self, intTimes, TL, sInds, fZ, fEZ, WA, mode):
        """Calculates derivative of completeness with respect to integration time
        
        Args:
            intTimes (astropy Quantity array):
                Integration times
            TL (TargetList module):
                TargetList class object
            sInds (integer ndarray):
                Integer indices of the stars of interest
            fZ (astropy Quantity array):
                Surface brightness of local zodiacal light in units of 1/arcsec2
            fEZ (astropy Quantity array):
                Surface brightness of exo-zodiacal light in units of 1/arcsec2
            WA (astropy Quantity):
                Working angle of the planet of interest in units of arcsec
            mode (dict):
                Selected observing mode
                
        Returns:
            dcomp (array):
                Derivative of completeness with respect to integration time
        
        """
        
        # cast inputs to arrays and check
        intTimes = np.array(intTimes.value, ndmin=1)*intTimes.unit
        sInds = np.array(sInds, ndmin=1)
        fZ = np.array(fZ.value, ndmin=1)*fZ.unit
        fEZ = np.array(fEZ.value, ndmin=1)*fEZ.unit
        WA = np.array(WA.value, ndmin=1)*WA.unit
        assert len(intTimes) == len(sInds), "intTimes and sInds must be same length"
        assert len(fZ) in [1, len(intTimes)], "fZ must be constant or have same length as intTimes"
        assert len(fEZ) in [1, len(intTimes)], "fEZ must be constant or have same length as intTimes"
        assert len(WA) == 1, "WA must be constant"
        
        dMag = TL.OpticalSystem.calc_dMag_per_intTime(intTimes, TL, sInds, fZ, fEZ, WA, mode).reshape((len(intTimes),))
        smin = (np.tan(TL.OpticalSystem.IWA)*TL.dist[sInds]).to('AU').value
        smax = (np.tan(TL.OpticalSystem.OWA)*TL.dist[sInds]).to('AU').value
        ddMag = TL.OpticalSystem.ddMag_dt(intTimes, TL, sInds, fZ, fEZ, WA, mode).reshape((len(intTimes),))
        dcomp = np.zeros(len(intTimes))
        for k,(dm,ddm) in enumerate(zip(dMag,ddMag)):
            dcomp[k] = interpolate.InterpolatedUnivariateSpline(self.xnew,self.EVPOCpdf(self.xnew,dm),ext=1).integral(smin[k],smax[k])
        
        return dcomp*ddMag<|MERGE_RESOLUTION|>--- conflicted
+++ resolved
@@ -1,535 +1,528 @@
-# -*- coding: utf-8 -*-
-import time
-import numpy as np
-from scipy import interpolate
-import astropy.units as u
-import astropy.constants as const
-import os, inspect
-try:
-    import cPickle as pickle
-except:
-    import pickle
-import hashlib
-from EXOSIMS.Prototypes.Completeness import Completeness
-from EXOSIMS.util.eccanom import eccanom
-from EXOSIMS.util.deltaMag import deltaMag
-
-class BrownCompleteness(Completeness):
-    """Completeness class template
-    
-    This class contains all variables and methods necessary to perform 
-    Completeness Module calculations in exoplanet mission simulation.
-    
-    Args:
-        \*\*specs: 
-            user specified values
-    
-    Attributes:
-        Nplanets (integer):
-            Number of planets for initial completeness Monte Carlo simulation
-        classpath (string):
-            Path on disk to Brown Completeness
-        filename (string):
-            Name of file where completeness interpolant is stored
-        updates (float nx5 ndarray):
-            Completeness values of successive observations of each star in the
-            target list (initialized in gen_update)
-        
-    """
-    
-    def __init__(self, Nplanets=1e8, **specs):
-        
-        # bring in inherited Completeness prototype __init__ values
-        Completeness.__init__(self, **specs)
-        
-        # Number of planets to sample
-        self.Nplanets = int(Nplanets)
-        
-        # get path to completeness interpolant stored in a pickled .comp file
-        self.classpath = os.path.split(inspect.getfile(self.__class__))[0]
-        self.filename = specs['modules']['PlanetPopulation'] + specs['modules']['PlanetPhysicalModel']
-        # get path to dynamic completeness array in a pickled .dcomp file
-        self.dfilename = specs['modules']['PlanetPopulation'] + \
-                        specs['modules']['PlanetPhysicalModel'] + \
-                        specs['modules']['OpticalSystem'] + \
-                        specs['modules']['StarCatalog'] + \
-                        specs['modules']['TargetList']
-        atts = self.PlanetPopulation.__dict__.keys()
-        self.extstr = ''
-        for att in sorted(atts, key=str.lower):
-            if not callable(getattr(self.PlanetPopulation, att)) and att != 'PlanetPhysicalModel':
-                self.extstr += '%s: ' % att + str(getattr(self.PlanetPopulation, att)) + ' '
-        ext = hashlib.md5(self.extstr).hexdigest()
-        self.filename += ext
-
-    def target_completeness(self, TL):
-        """Generates completeness values for target stars
-        
-        This method is called from TargetList __init__ method.
-        
-        Args:
-            TL (TargetList module):
-                TargetList class object
-            
-        Returns:
-            comp0 (float ndarray): 
-                Completeness values for each target star
-        
-        """
-        
-        # set up "ensemble visit photometric and obscurational completeness"
-        # interpolant for initial completeness values
-        # bins for interpolant
-        bins = 1000
-        # xedges is array of separation values for interpolant
-        if self.PlanetPopulation.constrainOrbits:
-            xedges = np.linspace(0.0, self.PlanetPopulation.arange[1].to('AU').value, bins+1)
-        else:
-            xedges = np.linspace(0.0, self.PlanetPopulation.rrange[1].to('AU').value, bins+1)
-        
-        # yedges is array of delta magnitude values for interpolant
-        ymin = -2.5*np.log10(float(self.PlanetPopulation.prange[1]*\
-                (self.PlanetPopulation.Rprange[1]/self.PlanetPopulation.rrange[0])**2))
-        ymax = -2.5*np.log10(float(self.PlanetPopulation.prange[0]*\
-                (self.PlanetPopulation.Rprange[0]/self.PlanetPopulation.rrange[1])**2)*1e-11)
-        yedges = np.linspace(ymin, ymax, bins+1)
-        # number of planets for each Monte Carlo simulation
-        nplan = int(np.min([1e6,self.Nplanets]))
-        # number of simulations to perform (must be integer)
-        steps = int(self.Nplanets/nplan)
-        
-        # path to 2D completeness pdf array for interpolation
-        Cpath = os.path.join(self.classpath, self.filename+'.comp')
-        Cpdf, xedges2, yedges2 = self.genC(Cpath, nplan, xedges, yedges, steps)
-
-        xcent = 0.5*(xedges2[1:]+xedges2[:-1])
-        ycent = 0.5*(yedges2[1:]+yedges2[:-1])
-        xnew = np.hstack((0.0,xcent,self.PlanetPopulation.rrange[1].to('AU').value))
-        ynew = np.hstack((ymin,ycent,ymax))
-        Cpdf = np.pad(Cpdf,1,mode='constant')
-
-        #save interpolant to object
-        self.Cpdf = Cpdf
-        self.EVPOCpdf = interpolate.RectBivariateSpline(xnew, ynew, Cpdf.T)
-        self.EVPOC = np.vectorize(self.EVPOCpdf.integral, otypes=[np.float64])
-        self.xnew = xnew
-        self.ynew = ynew  
-            
-        # calculate separations based on IWA and OWA
-        OS = TL.OpticalSystem
-        mode = filter(lambda mode: mode['detectionMode'] == True, OS.observingModes)[0]
-        IWA = mode['IWA']
-        OWA = mode['OWA']
-        smin = np.tan(IWA)*TL.dist
-        if np.isinf(OWA):
-            smax = np.array([xedges[-1]]*len(smin))*u.AU
-        else:
-            smax = np.tan(OWA)*TL.dist
-            smax[smax>self.PlanetPopulation.rrange[1]] = self.PlanetPopulation.rrange[1]
-        
-        # limiting planet delta magnitude for completeness
-        dMagMax = self.dMagLim
-        
-        comp0 = np.zeros(smin.shape)
-        if self.PlanetPopulation.scaleOrbits:
-            L = np.where(TL.L>0, TL.L, 1e-10) #take care of zero/negative values
-            smin = smin/np.sqrt(L)
-            smax = smax/np.sqrt(L)
-            dMagMax -= 2.5*np.log10(L)
-            mask = (dMagMax>ymin) & (smin<self.PlanetPopulation.rrange[1])
-            comp0[mask] = self.EVPOC(smin[mask].to('AU').value, \
-                    smax[mask].to('AU').value, 0.0, dMagMax[mask])
-        else:
-<<<<<<< HEAD
-            mask = smin<self.PlanetPopulation.rrange[1]
-            comp0[mask] = self.EVPOC(smin[mask].to('AU').value, smax[mask].to('AU').value, 0.0, dMagMax)
-        # remove small values
-        comp0[comp0<1e-6] = 0.0
-
-=======
-            comp0 = self.EVPOC(smin.to('AU').value, smax.to('AU').value, 0.0, dMagMax)
-        # remove small values
-        comp0[comp0<1e-6] = 0.0
->>>>>>> d48422c0
-        # ensure that completeness is between 0 and 1
-        comp0 = np.clip(comp0, 0., 1.)
-        
-        return comp0
-
-    def gen_update(self, TL):
-        """Generates dynamic completeness values for multiple visits of each 
-        star in the target list
-        
-        Args:
-            TL (TargetList module):
-                TargetList class object
-        
-        """
-        
-        OS = TL.OpticalSystem
-        PPop = TL.PlanetPopulation
-        
-        # limiting planet delta magnitude for completeness
-        dMagMax = self.dMagLim
-        
-        # get name for stored dynamic completeness updates array
-        # inner and outer working angles for detection mode
-        mode = filter(lambda mode: mode['detectionMode'] == True, OS.observingModes)[0]
-        IWA = mode['IWA']
-        OWA = mode['OWA']
-        extstr = self.extstr + 'IWA: ' + str(IWA) + ' OWA: ' + str(OWA) + \
-                ' dMagMax: ' + str(dMagMax) + ' nStars: ' + str(TL.nStars)
-        ext = hashlib.md5(extstr).hexdigest()
-        self.dfilename += ext 
-        self.dfilename += '.dcomp'
-        
-        path = os.path.join(self.classpath, self.dfilename)
-        # if the 2D completeness update array exists as a .dcomp file load it
-        if os.path.exists(path):
-            print 'Loading cached dynamic completeness array from "%s".' % path
-            self.updates = pickle.load(open(path, 'rb'))
-            print 'Dynamic completeness array loaded from cache.'
-        else:
-            # run Monte Carlo simulation and pickle the resulting array
-            print 'Cached dynamic completeness array not found at "%s".' % path
-            print 'Beginning dynamic completeness calculations'
-            # dynamic completeness values: rows are stars, columns are number of visits
-            self.updates = np.zeros((TL.nStars, 5))
-            # number of planets to simulate
-            nplan = int(2e4)
-            # sample quantities which do not change in time
-            a, e, p, Rp = PPop.gen_plan_params(nplan)
-            a = a.to('AU').value
-            # sample angles
-            I, O, w = PPop.gen_angles(nplan)
-            I = I.to('rad').value
-            O = O.to('rad').value
-            w = w.to('rad').value
-            Mp = PPop.gen_mass(nplan) # M_earth
-            rmax = a*(1.+e) # AU
-            # sample quantity which will be updated
-            M = np.random.uniform(high=2.*np.pi,size=nplan)
-            newM = np.zeros((nplan,))
-            # population values
-            smin = (np.tan(IWA)*TL.dist).to('AU').value
-            if np.isfinite(OWA):
-                smax = (np.tan(OWA)*TL.dist).to('AU').value
-            else:
-                smax = np.array([np.max(PPop.arange.to('AU').value)*\
-                        (1.+np.max(PPop.erange))]*TL.nStars)
-            # fill dynamic completeness values
-            for sInd in xrange(TL.nStars):
-                mu = (const.G*(Mp + TL.MsTrue[sInd])).to('AU3/day2').value
-                n = np.sqrt(mu/a**3) # in 1/day
-                # normalization time equation from Brown 2015
-                dt = 58.0*(TL.L[sInd]/0.83)**(3.0/4.0)*(TL.MsTrue[sInd]/(0.91*u.M_sun))**(1.0/2.0) # days
-                # remove rmax < smin 
-                pInds = np.where(rmax > smin[sInd])[0]
-                # calculate for 5 successive observations
-                for num in xrange(5):
-                    if num == 0:
-                        self.updates[sInd, num] = TL.comp0[sInd]
-                    if not pInds.any():
-                        break
-                    # find Eccentric anomaly
-                    if num == 0:
-                        E = eccanom(M[pInds],e[pInds])
-                        newM[pInds] = M[pInds]
-                    else:
-                        E = eccanom(newM[pInds],e[pInds])
-                    
-                    r1 = a[pInds]*(np.cos(E) - e[pInds])
-                    r1 = np.hstack((r1.reshape(len(r1),1), r1.reshape(len(r1),1), r1.reshape(len(r1),1)))
-                    r2 = (a[pInds]*np.sin(E)*np.sqrt(1. -  e[pInds]**2))
-                    r2 = np.hstack((r2.reshape(len(r2),1), r2.reshape(len(r2),1), r2.reshape(len(r2),1)))
-                    
-                    a1 = np.cos(O[pInds])*np.cos(w[pInds]) - np.sin(O[pInds])*np.sin(w[pInds])*np.cos(I[pInds])
-                    a2 = np.sin(O[pInds])*np.cos(w[pInds]) + np.cos(O[pInds])*np.sin(w[pInds])*np.cos(I[pInds])
-                    a3 = np.sin(w[pInds])*np.sin(I[pInds])
-                    A = np.hstack((a1.reshape(len(a1),1), a2.reshape(len(a2),1), a3.reshape(len(a3),1)))
-                    
-                    b1 = -np.cos(O[pInds])*np.sin(w[pInds]) - np.sin(O[pInds])*np.cos(w[pInds])*np.cos(I[pInds])
-                    b2 = -np.sin(O[pInds])*np.sin(w[pInds]) + np.cos(O[pInds])*np.cos(w[pInds])*np.cos(I[pInds])
-                    b3 = np.cos(w[pInds])*np.sin(I[pInds])
-                    B = np.hstack((b1.reshape(len(b1),1), b2.reshape(len(b2),1), b3.reshape(len(b3),1)))
-                    
-                    # planet position, planet-star distance, apparent separation
-                    r = (A*r1 + B*r2) # position vector (AU)
-                    d = np.linalg.norm(r,axis=1) # planet-star distance
-                    s = np.linalg.norm(r[:,0:2],axis=1) # apparent separation
-                    beta = np.arccos(r[:,2]/d) # phase angle
-                    Phi = self.PlanetPhysicalModel.calc_Phi(beta*u.rad) # phase function
-                    dMag = deltaMag(p[pInds],Rp[pInds],d*u.AU,Phi) # difference in magnitude
-                    
-                    toremoves = np.where((s > smin[sInd]) & (s < smax[sInd]))[0]
-                    toremovedmag = np.where(dMag < dMagMax)[0]
-                    toremove = np.intersect1d(toremoves, toremovedmag)
-                    
-                    pInds = np.delete(pInds, toremove)
-                    
-                    if num == 0:
-                        self.updates[sInd, num] = TL.comp0[sInd]
-                    else:
-                        self.updates[sInd, num] = float(len(toremove))/nplan
-                    
-                    # update M
-                    newM[pInds] = (newM[pInds] + n[pInds]*dt)/(2*np.pi) % 1 * 2.*np.pi
-                    
-                if (sInd+1) % 50 == 0:
-                    print 'stars: %r / %r' % (sInd+1,TL.nStars)
-            # ensure that completeness values are between 0 and 1
-            self.updates = np.clip(self.updates, 0., 1.)
-            # store dynamic completeness array as .dcomp file
-            pickle.dump(self.updates, open(path, 'wb'))
-            print 'Dynamic completeness calculations finished'
-            print 'Dynamic completeness array stored in %r' % path
-
-    def completeness_update(self, TL, sInds, visits, dt):
-        """Updates completeness value for stars previously observed by selecting
-        the appropriate value from the updates array
-        
-        Args:
-            TL (TargetList module):
-                TargetList class object
-            sInds (integer array):
-                Indices of stars to update
-            visits (integer array):
-                Number of visits for each star
-            dt (astropy Quantity array):
-                Time since previous observation
-        
-        Returns:
-            dcomp (float ndarray):
-                Completeness values for each star
-        
-        """
-        # if visited more than five times, return 5th stored dynamic 
-        # completeness value
-        visits[visits > 4] = 4
-        dcomp = self.updates[sInds, visits]
-        
-        return dcomp
-
-    def genC(self, Cpath, nplan, xedges, yedges, steps):
-        """Gets completeness interpolant for initial completeness
-        
-        This function either loads a completeness .comp file based on specified
-        Planet Population module or performs Monte Carlo simulations to get
-        the 2D completeness values needed for interpolation.
-        
-        Args:
-            Cpath (string):
-                path to 2D completeness value array
-            nplan (float):
-                number of planets used in each simulation
-            xedges (float ndarray):
-                x edge of 2d histogram (separation)
-            yedges (float ndarray):
-                y edge of 2d histogram (dMag)
-            steps (integer):
-                number of simulations to perform
-                
-        Returns:
-            H (float ndarray):
-                2D numpy ndarray containing completeness probability density values
-        
-        """
-        
-        # if the 2D completeness pdf array exists as a .comp file load it
-        if os.path.exists(Cpath):
-            print 'Loading cached completeness file from "%s".' % Cpath
-            H = pickle.load(open(Cpath, 'rb'))
-            print 'Completeness loaded from cache.'
-        else:
-            # run Monte Carlo simulation and pickle the resulting array
-            print 'Cached completeness file not found at "%s".' % Cpath
-            print 'Beginning Monte Carlo completeness calculations.'
-            
-            t0, t1 = None, None # keep track of per-iteration time
-            for i in xrange(steps):
-                t0, t1 = t1, time.time()
-                if t0 is None:
-                    delta_t_msg = '' # no message
-                else:
-                    delta_t_msg = '[%.3f s/iteration]' % (t1 - t0)
-                print 'Completeness iteration: %5d / %5d %s' % (i+1, steps, delta_t_msg)
-                # get completeness histogram
-                h, xedges, yedges = self.hist(nplan, xedges, yedges)
-                if i == 0:
-                    H = h
-                else:
-                    H += h
-            
-            H = H/(self.Nplanets*(xedges[1]-xedges[0])*(yedges[1]-yedges[0]))
-                        
-            # store 2D completeness pdf array as .comp file
-            pickle.dump(H, open(Cpath, 'wb'))
-            print 'Monte Carlo completeness calculations finished'
-            print '2D completeness array stored in %r' % Cpath
-        
-        return H, xedges, yedges
-
-    def hist(self, nplan, xedges, yedges):
-        """Returns completeness histogram for Monte Carlo simulation
-        
-        This function uses the inherited Planet Population module.
-        
-        Args:
-            nplan (float):
-                number of planets used
-            xedges (float ndarray):
-                x edge of 2d histogram (separation)
-            yedges (float ndarray):
-                y edge of 2d histogram (dMag)
-        
-        Returns:
-            h (ndarray):
-                2D numpy ndarray containing completeness histogram
-        
-        """
-        
-        s, dMag = self.genplans(nplan)
-        # get histogram
-        h, yedges, xedges = np.histogram2d(dMag, s.to('AU').value, bins=1000,
-                range=[[yedges.min(), yedges.max()], [xedges.min(), xedges.max()]])
-        
-        return h, xedges, yedges
-
-    def genplans(self, nplan):
-        """Generates planet data needed for Monte Carlo simulation
-        
-        Args:
-            nplan (integer):
-                Number of planets
-                
-        Returns:
-            s (astropy Quantity array):
-                Planet apparent separations in units of AU
-            dMag (ndarray):
-                Difference in brightness
-        
-        """
-        
-        PPop = self.PlanetPopulation
-        
-        nplan = int(nplan)
-        
-        # sample uniform distribution of mean anomaly
-        M = np.random.uniform(high=2.0*np.pi,size=nplan)
-        # sample quantities
-        a, e, p, Rp = PPop.gen_plan_params(nplan)
-        # check if circular orbits
-        if np.sum(PPop.erange) == 0:
-            r = a
-            e = 0.0
-            E = M
-        else:
-            E = eccanom(M,e)
-            # orbital radius
-            r = a*(1.0-e*np.cos(E))
-
-        beta = np.arccos(1.0-2.0*np.random.uniform(size=nplan))*u.rad
-        s = r*np.sin(beta)
-        # phase function
-        Phi = self.PlanetPhysicalModel.calc_Phi(beta)
-        # calculate dMag
-        dMag = deltaMag(p,Rp,r,Phi)
-        
-        return s, dMag
-
-    def comp_per_intTime(self, intTimes, TL, sInds, fZ, fEZ, WA, mode):
-        """Calculates completeness for integration time
-        
-        Args:
-            intTimes (astropy Quantity array):
-                Integration times
-            TL (TargetList module):
-                TargetList class object
-            sInds (integer ndarray):
-                Integer indices of the stars of interest
-            fZ (astropy Quantity array):
-                Surface brightness of local zodiacal light in units of 1/arcsec2
-            fEZ (astropy Quantity array):
-                Surface brightness of exo-zodiacal light in units of 1/arcsec2
-            WA (astropy Quantity):
-                Working angle of the planet of interest in units of arcsec
-            mode (dict):
-                Selected observing mode
-                
-        Returns:
-            comp (array):
-                Completeness values
-        
-        """
-        
-        # cast inputs to arrays and check
-        sInds = np.array(sInds, ndmin=1, copy=False)
-        intTimes = np.array(intTimes.value, ndmin=1)*intTimes.unit
-        fZ = np.array(fZ.value, ndmin=1)*fZ.unit
-        fEZ = np.array(fEZ.value, ndmin=1)*fEZ.unit
-        WA = np.array(WA.value, ndmin=1)*WA.unit
-        assert len(intTimes) == len(sInds), "intTimes and sInds must be same length"
-        assert len(fZ) in [1, len(intTimes)], "fZ must be constant or have same length as intTimes"
-        assert len(fEZ) in [1, len(intTimes)], "fEZ must be constant or have same length as intTimes"
-        assert len(WA) == 1, "WA must be constant"
- 
-        dMag = TL.OpticalSystem.calc_dMag_per_intTime(intTimes, TL, sInds, fZ, fEZ, WA, mode).reshape((len(intTimes),))
-        # calculate separations based on IWA and OWA
-        IWA = mode['IWA']
-        OWA = mode['OWA']
-        smin = (np.tan(IWA)*TL.dist[sInds]).to('AU').value
-        if np.isinf(OWA):
-            smax = self.PlanetPopulation.rrange[1].to('AU').value
-        else:
-            smax = (np.tan(OWA)*TL.dist[sInds]).to('AU').value
-        comp = self.EVPOC(smin, smax, 0., dMag)
-        # ensure completeness values are between 0 and 1
-        comp = np.clip(comp, 0., 1.)
-        
-        return comp
-
-    def dcomp_dt(self, intTimes, TL, sInds, fZ, fEZ, WA, mode):
-        """Calculates derivative of completeness with respect to integration time
-        
-        Args:
-            intTimes (astropy Quantity array):
-                Integration times
-            TL (TargetList module):
-                TargetList class object
-            sInds (integer ndarray):
-                Integer indices of the stars of interest
-            fZ (astropy Quantity array):
-                Surface brightness of local zodiacal light in units of 1/arcsec2
-            fEZ (astropy Quantity array):
-                Surface brightness of exo-zodiacal light in units of 1/arcsec2
-            WA (astropy Quantity):
-                Working angle of the planet of interest in units of arcsec
-            mode (dict):
-                Selected observing mode
-                
-        Returns:
-            dcomp (array):
-                Derivative of completeness with respect to integration time
-        
-        """
-        
-        # cast inputs to arrays and check
-        intTimes = np.array(intTimes.value, ndmin=1)*intTimes.unit
-        sInds = np.array(sInds, ndmin=1)
-        fZ = np.array(fZ.value, ndmin=1)*fZ.unit
-        fEZ = np.array(fEZ.value, ndmin=1)*fEZ.unit
-        WA = np.array(WA.value, ndmin=1)*WA.unit
-        assert len(intTimes) == len(sInds), "intTimes and sInds must be same length"
-        assert len(fZ) in [1, len(intTimes)], "fZ must be constant or have same length as intTimes"
-        assert len(fEZ) in [1, len(intTimes)], "fEZ must be constant or have same length as intTimes"
-        assert len(WA) == 1, "WA must be constant"
-        
-        dMag = TL.OpticalSystem.calc_dMag_per_intTime(intTimes, TL, sInds, fZ, fEZ, WA, mode).reshape((len(intTimes),))
-        smin = (np.tan(TL.OpticalSystem.IWA)*TL.dist[sInds]).to('AU').value
-        smax = (np.tan(TL.OpticalSystem.OWA)*TL.dist[sInds]).to('AU').value
-        ddMag = TL.OpticalSystem.ddMag_dt(intTimes, TL, sInds, fZ, fEZ, WA, mode).reshape((len(intTimes),))
-        dcomp = np.zeros(len(intTimes))
-        for k,(dm,ddm) in enumerate(zip(dMag,ddMag)):
-            dcomp[k] = interpolate.InterpolatedUnivariateSpline(self.xnew,self.EVPOCpdf(self.xnew,dm),ext=1).integral(smin[k],smax[k])
-        
+# -*- coding: utf-8 -*-
+import time
+import numpy as np
+from scipy import interpolate
+import astropy.units as u
+import astropy.constants as const
+import os, inspect
+try:
+    import cPickle as pickle
+except:
+    import pickle
+import hashlib
+from EXOSIMS.Prototypes.Completeness import Completeness
+from EXOSIMS.util.eccanom import eccanom
+from EXOSIMS.util.deltaMag import deltaMag
+
+class BrownCompleteness(Completeness):
+    """Completeness class template
+    
+    This class contains all variables and methods necessary to perform 
+    Completeness Module calculations in exoplanet mission simulation.
+    
+    Args:
+        \*\*specs: 
+            user specified values
+    
+    Attributes:
+        Nplanets (integer):
+            Number of planets for initial completeness Monte Carlo simulation
+        classpath (string):
+            Path on disk to Brown Completeness
+        filename (string):
+            Name of file where completeness interpolant is stored
+        updates (float nx5 ndarray):
+            Completeness values of successive observations of each star in the
+            target list (initialized in gen_update)
+        
+    """
+    
+    def __init__(self, Nplanets=1e8, **specs):
+        
+        # bring in inherited Completeness prototype __init__ values
+        Completeness.__init__(self, **specs)
+        
+        # Number of planets to sample
+        self.Nplanets = int(Nplanets)
+        
+        # get path to completeness interpolant stored in a pickled .comp file
+        self.classpath = os.path.split(inspect.getfile(self.__class__))[0]
+        self.filename = specs['modules']['PlanetPopulation'] + specs['modules']['PlanetPhysicalModel']
+        # get path to dynamic completeness array in a pickled .dcomp file
+        self.dfilename = specs['modules']['PlanetPopulation'] + \
+                        specs['modules']['PlanetPhysicalModel'] + \
+                        specs['modules']['OpticalSystem'] + \
+                        specs['modules']['StarCatalog'] + \
+                        specs['modules']['TargetList']
+        atts = self.PlanetPopulation.__dict__.keys()
+        self.extstr = ''
+        for att in sorted(atts, key=str.lower):
+            if not callable(getattr(self.PlanetPopulation, att)) and att != 'PlanetPhysicalModel':
+                self.extstr += '%s: ' % att + str(getattr(self.PlanetPopulation, att)) + ' '
+        ext = hashlib.md5(self.extstr).hexdigest()
+        self.filename += ext
+
+    def target_completeness(self, TL):
+        """Generates completeness values for target stars
+        
+        This method is called from TargetList __init__ method.
+        
+        Args:
+            TL (TargetList module):
+                TargetList class object
+            
+        Returns:
+            comp0 (float ndarray): 
+                Completeness values for each target star
+        
+        """
+        
+        # set up "ensemble visit photometric and obscurational completeness"
+        # interpolant for initial completeness values
+        # bins for interpolant
+        bins = 1000
+        # xedges is array of separation values for interpolant
+        if self.PlanetPopulation.constrainOrbits:
+            xedges = np.linspace(0.0, self.PlanetPopulation.arange[1].to('AU').value, bins+1)
+        else:
+            xedges = np.linspace(0.0, self.PlanetPopulation.rrange[1].to('AU').value, bins+1)
+        
+        # yedges is array of delta magnitude values for interpolant
+        ymin = -2.5*np.log10(float(self.PlanetPopulation.prange[1]*\
+                (self.PlanetPopulation.Rprange[1]/self.PlanetPopulation.rrange[0])**2))
+        ymax = -2.5*np.log10(float(self.PlanetPopulation.prange[0]*\
+                (self.PlanetPopulation.Rprange[0]/self.PlanetPopulation.rrange[1])**2)*1e-11)
+        yedges = np.linspace(ymin, ymax, bins+1)
+        # number of planets for each Monte Carlo simulation
+        nplan = int(np.min([1e6,self.Nplanets]))
+        # number of simulations to perform (must be integer)
+        steps = int(self.Nplanets/nplan)
+        
+        # path to 2D completeness pdf array for interpolation
+        Cpath = os.path.join(self.classpath, self.filename+'.comp')
+        Cpdf, xedges2, yedges2 = self.genC(Cpath, nplan, xedges, yedges, steps)
+
+        xcent = 0.5*(xedges2[1:]+xedges2[:-1])
+        ycent = 0.5*(yedges2[1:]+yedges2[:-1])
+        xnew = np.hstack((0.0,xcent,self.PlanetPopulation.rrange[1].to('AU').value))
+        ynew = np.hstack((ymin,ycent,ymax))
+        Cpdf = np.pad(Cpdf,1,mode='constant')
+
+        #save interpolant to object
+        self.Cpdf = Cpdf
+        self.EVPOCpdf = interpolate.RectBivariateSpline(xnew, ynew, Cpdf.T)
+        self.EVPOC = np.vectorize(self.EVPOCpdf.integral, otypes=[np.float64])
+        self.xnew = xnew
+        self.ynew = ynew  
+            
+        # calculate separations based on IWA and OWA
+        OS = TL.OpticalSystem
+        mode = filter(lambda mode: mode['detectionMode'] == True, OS.observingModes)[0]
+        IWA = mode['IWA']
+        OWA = mode['OWA']
+        smin = np.tan(IWA)*TL.dist
+        if np.isinf(OWA):
+            smax = np.array([xedges[-1]]*len(smin))*u.AU
+        else:
+            smax = np.tan(OWA)*TL.dist
+            smax[smax>self.PlanetPopulation.rrange[1]] = self.PlanetPopulation.rrange[1]
+        
+        # limiting planet delta magnitude for completeness
+        dMagMax = self.dMagLim
+        
+        comp0 = np.zeros(smin.shape)
+        if self.PlanetPopulation.scaleOrbits:
+            L = np.where(TL.L>0, TL.L, 1e-10) #take care of zero/negative values
+            smin = smin/np.sqrt(L)
+            smax = smax/np.sqrt(L)
+            dMagMax -= 2.5*np.log10(L)
+            mask = (dMagMax>ymin) & (smin<self.PlanetPopulation.rrange[1])
+            comp0[mask] = self.EVPOC(smin[mask].to('AU').value, \
+                    smax[mask].to('AU').value, 0.0, dMagMax[mask])
+        else:
+            mask = smin<self.PlanetPopulation.rrange[1]
+            comp0[mask] = self.EVPOC(smin[mask].to('AU').value, smax[mask].to('AU').value, 0.0, dMagMax)
+        # remove small values
+        comp0[comp0<1e-6] = 0.0
+        # ensure that completeness is between 0 and 1
+        comp0 = np.clip(comp0, 0., 1.)
+        
+        return comp0
+
+    def gen_update(self, TL):
+        """Generates dynamic completeness values for multiple visits of each 
+        star in the target list
+        
+        Args:
+            TL (TargetList module):
+                TargetList class object
+        
+        """
+        
+        OS = TL.OpticalSystem
+        PPop = TL.PlanetPopulation
+        
+        # limiting planet delta magnitude for completeness
+        dMagMax = self.dMagLim
+        
+        # get name for stored dynamic completeness updates array
+        # inner and outer working angles for detection mode
+        mode = filter(lambda mode: mode['detectionMode'] == True, OS.observingModes)[0]
+        IWA = mode['IWA']
+        OWA = mode['OWA']
+        extstr = self.extstr + 'IWA: ' + str(IWA) + ' OWA: ' + str(OWA) + \
+                ' dMagMax: ' + str(dMagMax) + ' nStars: ' + str(TL.nStars)
+        ext = hashlib.md5(extstr).hexdigest()
+        self.dfilename += ext 
+        self.dfilename += '.dcomp'
+        
+        path = os.path.join(self.classpath, self.dfilename)
+        # if the 2D completeness update array exists as a .dcomp file load it
+        if os.path.exists(path):
+            print 'Loading cached dynamic completeness array from "%s".' % path
+            self.updates = pickle.load(open(path, 'rb'))
+            print 'Dynamic completeness array loaded from cache.'
+        else:
+            # run Monte Carlo simulation and pickle the resulting array
+            print 'Cached dynamic completeness array not found at "%s".' % path
+            print 'Beginning dynamic completeness calculations'
+            # dynamic completeness values: rows are stars, columns are number of visits
+            self.updates = np.zeros((TL.nStars, 5))
+            # number of planets to simulate
+            nplan = int(2e4)
+            # sample quantities which do not change in time
+            a, e, p, Rp = PPop.gen_plan_params(nplan)
+            a = a.to('AU').value
+            # sample angles
+            I, O, w = PPop.gen_angles(nplan)
+            I = I.to('rad').value
+            O = O.to('rad').value
+            w = w.to('rad').value
+            Mp = PPop.gen_mass(nplan) # M_earth
+            rmax = a*(1.+e) # AU
+            # sample quantity which will be updated
+            M = np.random.uniform(high=2.*np.pi,size=nplan)
+            newM = np.zeros((nplan,))
+            # population values
+            smin = (np.tan(IWA)*TL.dist).to('AU').value
+            if np.isfinite(OWA):
+                smax = (np.tan(OWA)*TL.dist).to('AU').value
+            else:
+                smax = np.array([np.max(PPop.arange.to('AU').value)*\
+                        (1.+np.max(PPop.erange))]*TL.nStars)
+            # fill dynamic completeness values
+            for sInd in xrange(TL.nStars):
+                mu = (const.G*(Mp + TL.MsTrue[sInd])).to('AU3/day2').value
+                n = np.sqrt(mu/a**3) # in 1/day
+                # normalization time equation from Brown 2015
+                dt = 58.0*(TL.L[sInd]/0.83)**(3.0/4.0)*(TL.MsTrue[sInd]/(0.91*u.M_sun))**(1.0/2.0) # days
+                # remove rmax < smin 
+                pInds = np.where(rmax > smin[sInd])[0]
+                # calculate for 5 successive observations
+                for num in xrange(5):
+                    if num == 0:
+                        self.updates[sInd, num] = TL.comp0[sInd]
+                    if not pInds.any():
+                        break
+                    # find Eccentric anomaly
+                    if num == 0:
+                        E = eccanom(M[pInds],e[pInds])
+                        newM[pInds] = M[pInds]
+                    else:
+                        E = eccanom(newM[pInds],e[pInds])
+                    
+                    r1 = a[pInds]*(np.cos(E) - e[pInds])
+                    r1 = np.hstack((r1.reshape(len(r1),1), r1.reshape(len(r1),1), r1.reshape(len(r1),1)))
+                    r2 = (a[pInds]*np.sin(E)*np.sqrt(1. -  e[pInds]**2))
+                    r2 = np.hstack((r2.reshape(len(r2),1), r2.reshape(len(r2),1), r2.reshape(len(r2),1)))
+                    
+                    a1 = np.cos(O[pInds])*np.cos(w[pInds]) - np.sin(O[pInds])*np.sin(w[pInds])*np.cos(I[pInds])
+                    a2 = np.sin(O[pInds])*np.cos(w[pInds]) + np.cos(O[pInds])*np.sin(w[pInds])*np.cos(I[pInds])
+                    a3 = np.sin(w[pInds])*np.sin(I[pInds])
+                    A = np.hstack((a1.reshape(len(a1),1), a2.reshape(len(a2),1), a3.reshape(len(a3),1)))
+                    
+                    b1 = -np.cos(O[pInds])*np.sin(w[pInds]) - np.sin(O[pInds])*np.cos(w[pInds])*np.cos(I[pInds])
+                    b2 = -np.sin(O[pInds])*np.sin(w[pInds]) + np.cos(O[pInds])*np.cos(w[pInds])*np.cos(I[pInds])
+                    b3 = np.cos(w[pInds])*np.sin(I[pInds])
+                    B = np.hstack((b1.reshape(len(b1),1), b2.reshape(len(b2),1), b3.reshape(len(b3),1)))
+                    
+                    # planet position, planet-star distance, apparent separation
+                    r = (A*r1 + B*r2) # position vector (AU)
+                    d = np.linalg.norm(r,axis=1) # planet-star distance
+                    s = np.linalg.norm(r[:,0:2],axis=1) # apparent separation
+                    beta = np.arccos(r[:,2]/d) # phase angle
+                    Phi = self.PlanetPhysicalModel.calc_Phi(beta*u.rad) # phase function
+                    dMag = deltaMag(p[pInds],Rp[pInds],d*u.AU,Phi) # difference in magnitude
+                    
+                    toremoves = np.where((s > smin[sInd]) & (s < smax[sInd]))[0]
+                    toremovedmag = np.where(dMag < dMagMax)[0]
+                    toremove = np.intersect1d(toremoves, toremovedmag)
+                    
+                    pInds = np.delete(pInds, toremove)
+                    
+                    if num == 0:
+                        self.updates[sInd, num] = TL.comp0[sInd]
+                    else:
+                        self.updates[sInd, num] = float(len(toremove))/nplan
+                    
+                    # update M
+                    newM[pInds] = (newM[pInds] + n[pInds]*dt)/(2*np.pi) % 1 * 2.*np.pi
+                    
+                if (sInd+1) % 50 == 0:
+                    print 'stars: %r / %r' % (sInd+1,TL.nStars)
+            # ensure that completeness values are between 0 and 1
+            self.updates = np.clip(self.updates, 0., 1.)
+            # store dynamic completeness array as .dcomp file
+            pickle.dump(self.updates, open(path, 'wb'))
+            print 'Dynamic completeness calculations finished'
+            print 'Dynamic completeness array stored in %r' % path
+
+    def completeness_update(self, TL, sInds, visits, dt):
+        """Updates completeness value for stars previously observed by selecting
+        the appropriate value from the updates array
+        
+        Args:
+            TL (TargetList module):
+                TargetList class object
+            sInds (integer array):
+                Indices of stars to update
+            visits (integer array):
+                Number of visits for each star
+            dt (astropy Quantity array):
+                Time since previous observation
+        
+        Returns:
+            dcomp (float ndarray):
+                Completeness values for each star
+        
+        """
+        # if visited more than five times, return 5th stored dynamic 
+        # completeness value
+        visits[visits > 4] = 4
+        dcomp = self.updates[sInds, visits]
+        
+        return dcomp
+
+    def genC(self, Cpath, nplan, xedges, yedges, steps):
+        """Gets completeness interpolant for initial completeness
+        
+        This function either loads a completeness .comp file based on specified
+        Planet Population module or performs Monte Carlo simulations to get
+        the 2D completeness values needed for interpolation.
+        
+        Args:
+            Cpath (string):
+                path to 2D completeness value array
+            nplan (float):
+                number of planets used in each simulation
+            xedges (float ndarray):
+                x edge of 2d histogram (separation)
+            yedges (float ndarray):
+                y edge of 2d histogram (dMag)
+            steps (integer):
+                number of simulations to perform
+                
+        Returns:
+            H (float ndarray):
+                2D numpy ndarray containing completeness probability density values
+        
+        """
+        
+        # if the 2D completeness pdf array exists as a .comp file load it
+        if os.path.exists(Cpath):
+            print 'Loading cached completeness file from "%s".' % Cpath
+            H = pickle.load(open(Cpath, 'rb'))
+            print 'Completeness loaded from cache.'
+        else:
+            # run Monte Carlo simulation and pickle the resulting array
+            print 'Cached completeness file not found at "%s".' % Cpath
+            print 'Beginning Monte Carlo completeness calculations.'
+            
+            t0, t1 = None, None # keep track of per-iteration time
+            for i in xrange(steps):
+                t0, t1 = t1, time.time()
+                if t0 is None:
+                    delta_t_msg = '' # no message
+                else:
+                    delta_t_msg = '[%.3f s/iteration]' % (t1 - t0)
+                print 'Completeness iteration: %5d / %5d %s' % (i+1, steps, delta_t_msg)
+                # get completeness histogram
+                h, xedges, yedges = self.hist(nplan, xedges, yedges)
+                if i == 0:
+                    H = h
+                else:
+                    H += h
+            
+            H = H/(self.Nplanets*(xedges[1]-xedges[0])*(yedges[1]-yedges[0]))
+                        
+            # store 2D completeness pdf array as .comp file
+            pickle.dump(H, open(Cpath, 'wb'))
+            print 'Monte Carlo completeness calculations finished'
+            print '2D completeness array stored in %r' % Cpath
+        
+        return H, xedges, yedges
+
+    def hist(self, nplan, xedges, yedges):
+        """Returns completeness histogram for Monte Carlo simulation
+        
+        This function uses the inherited Planet Population module.
+        
+        Args:
+            nplan (float):
+                number of planets used
+            xedges (float ndarray):
+                x edge of 2d histogram (separation)
+            yedges (float ndarray):
+                y edge of 2d histogram (dMag)
+        
+        Returns:
+            h (ndarray):
+                2D numpy ndarray containing completeness histogram
+        
+        """
+        
+        s, dMag = self.genplans(nplan)
+        # get histogram
+        h, yedges, xedges = np.histogram2d(dMag, s.to('AU').value, bins=1000,
+                range=[[yedges.min(), yedges.max()], [xedges.min(), xedges.max()]])
+        
+        return h, xedges, yedges
+
+    def genplans(self, nplan):
+        """Generates planet data needed for Monte Carlo simulation
+        
+        Args:
+            nplan (integer):
+                Number of planets
+                
+        Returns:
+            s (astropy Quantity array):
+                Planet apparent separations in units of AU
+            dMag (ndarray):
+                Difference in brightness
+        
+        """
+        
+        PPop = self.PlanetPopulation
+        
+        nplan = int(nplan)
+        
+        # sample uniform distribution of mean anomaly
+        M = np.random.uniform(high=2.0*np.pi,size=nplan)
+        # sample quantities
+        a, e, p, Rp = PPop.gen_plan_params(nplan)
+        # check if circular orbits
+        if np.sum(PPop.erange) == 0:
+            r = a
+            e = 0.0
+            E = M
+        else:
+            E = eccanom(M,e)
+            # orbital radius
+            r = a*(1.0-e*np.cos(E))
+
+        beta = np.arccos(1.0-2.0*np.random.uniform(size=nplan))*u.rad
+        s = r*np.sin(beta)
+        # phase function
+        Phi = self.PlanetPhysicalModel.calc_Phi(beta)
+        # calculate dMag
+        dMag = deltaMag(p,Rp,r,Phi)
+        
+        return s, dMag
+
+    def comp_per_intTime(self, intTimes, TL, sInds, fZ, fEZ, WA, mode):
+        """Calculates completeness for integration time
+        
+        Args:
+            intTimes (astropy Quantity array):
+                Integration times
+            TL (TargetList module):
+                TargetList class object
+            sInds (integer ndarray):
+                Integer indices of the stars of interest
+            fZ (astropy Quantity array):
+                Surface brightness of local zodiacal light in units of 1/arcsec2
+            fEZ (astropy Quantity array):
+                Surface brightness of exo-zodiacal light in units of 1/arcsec2
+            WA (astropy Quantity):
+                Working angle of the planet of interest in units of arcsec
+            mode (dict):
+                Selected observing mode
+                
+        Returns:
+            comp (array):
+                Completeness values
+        
+        """
+        
+        # cast inputs to arrays and check
+        sInds = np.array(sInds, ndmin=1, copy=False)
+        intTimes = np.array(intTimes.value, ndmin=1)*intTimes.unit
+        fZ = np.array(fZ.value, ndmin=1)*fZ.unit
+        fEZ = np.array(fEZ.value, ndmin=1)*fEZ.unit
+        WA = np.array(WA.value, ndmin=1)*WA.unit
+        assert len(intTimes) == len(sInds), "intTimes and sInds must be same length"
+        assert len(fZ) in [1, len(intTimes)], "fZ must be constant or have same length as intTimes"
+        assert len(fEZ) in [1, len(intTimes)], "fEZ must be constant or have same length as intTimes"
+        assert len(WA) == 1, "WA must be constant"
+ 
+        dMag = TL.OpticalSystem.calc_dMag_per_intTime(intTimes, TL, sInds, fZ, fEZ, WA, mode).reshape((len(intTimes),))
+        # calculate separations based on IWA and OWA
+        IWA = mode['IWA']
+        OWA = mode['OWA']
+        smin = (np.tan(IWA)*TL.dist[sInds]).to('AU').value
+        if np.isinf(OWA):
+            smax = self.PlanetPopulation.rrange[1].to('AU').value
+        else:
+            smax = (np.tan(OWA)*TL.dist[sInds]).to('AU').value
+        comp = self.EVPOC(smin, smax, 0., dMag)
+        # ensure completeness values are between 0 and 1
+        comp = np.clip(comp, 0., 1.)
+        
+        return comp
+
+    def dcomp_dt(self, intTimes, TL, sInds, fZ, fEZ, WA, mode):
+        """Calculates derivative of completeness with respect to integration time
+        
+        Args:
+            intTimes (astropy Quantity array):
+                Integration times
+            TL (TargetList module):
+                TargetList class object
+            sInds (integer ndarray):
+                Integer indices of the stars of interest
+            fZ (astropy Quantity array):
+                Surface brightness of local zodiacal light in units of 1/arcsec2
+            fEZ (astropy Quantity array):
+                Surface brightness of exo-zodiacal light in units of 1/arcsec2
+            WA (astropy Quantity):
+                Working angle of the planet of interest in units of arcsec
+            mode (dict):
+                Selected observing mode
+                
+        Returns:
+            dcomp (array):
+                Derivative of completeness with respect to integration time
+        
+        """
+        
+        # cast inputs to arrays and check
+        intTimes = np.array(intTimes.value, ndmin=1)*intTimes.unit
+        sInds = np.array(sInds, ndmin=1)
+        fZ = np.array(fZ.value, ndmin=1)*fZ.unit
+        fEZ = np.array(fEZ.value, ndmin=1)*fEZ.unit
+        WA = np.array(WA.value, ndmin=1)*WA.unit
+        assert len(intTimes) == len(sInds), "intTimes and sInds must be same length"
+        assert len(fZ) in [1, len(intTimes)], "fZ must be constant or have same length as intTimes"
+        assert len(fEZ) in [1, len(intTimes)], "fEZ must be constant or have same length as intTimes"
+        assert len(WA) == 1, "WA must be constant"
+        
+        dMag = TL.OpticalSystem.calc_dMag_per_intTime(intTimes, TL, sInds, fZ, fEZ, WA, mode).reshape((len(intTimes),))
+        smin = (np.tan(TL.OpticalSystem.IWA)*TL.dist[sInds]).to('AU').value
+        smax = (np.tan(TL.OpticalSystem.OWA)*TL.dist[sInds]).to('AU').value
+        ddMag = TL.OpticalSystem.ddMag_dt(intTimes, TL, sInds, fZ, fEZ, WA, mode).reshape((len(intTimes),))
+        dcomp = np.zeros(len(intTimes))
+        for k,(dm,ddm) in enumerate(zip(dMag,ddMag)):
+            dcomp[k] = interpolate.InterpolatedUnivariateSpline(self.xnew,self.EVPOCpdf(self.xnew,dm),ext=1).integral(smin[k],smax[k])
+        
         return dcomp*ddMag