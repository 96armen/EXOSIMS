--- conflicted
+++ resolved
@@ -1,1272 +1,1269 @@
-# -*- coding: utf-8 -*-
-from EXOSIMS.util.vprint import vprint
-from EXOSIMS.util.get_module import get_module
-import sys, logging
-import numpy as np
-import astropy.units as u
-import astropy.constants as const
-import random as py_random
-import time
-import json, os.path, copy, re, inspect, subprocess
-<<<<<<< HEAD
-try:
-    import cPickle as pickle
-except:
-    import pickle
-=======
-import hashlib
->>>>>>> 470b7e07
-
-Logger = logging.getLogger(__name__)
-
-class SurveySimulation(object):
-    """Survey Simulation class template
-    
-    This class contains all variables and methods necessary to perform
-    Survey Simulation Module calculations in exoplanet mission simulation.
-    
-    It inherits the following class objects which are defined in __init__:
-    Simulated Universe, Observatory, TimeKeeping, PostProcessing
-    
-    Args:
-        \*\*specs:
-            user specified values
-        scriptfile (string):
-            JSON script file.  If not set, assumes that dictionary has been 
-            passed through specs.
-            
-    Attributes:
-        StarCatalog (StarCatalog module):
-            StarCatalog class object (only retained if keepStarCatalog is True)
-        PlanetPopulation (PlanetPopulation module):
-            PlanetPopulation class object
-        PlanetPhysicalModel (PlanetPhysicalModel module):
-            PlanetPhysicalModel class object
-        OpticalSystem (OpticalSystem module):
-            OpticalSystem class object
-        ZodiacalLight (ZodiacalLight module):
-            ZodiacalLight class object
-        BackgroundSources (BackgroundSources module):
-            BackgroundSources class object
-        PostProcessing (PostProcessing module):
-            PostProcessing class object
-        Completeness (Completeness module):
-            Completeness class object
-        TargetList (TargetList module):
-            TargetList class object
-        SimulatedUniverse (SimulatedUniverse module):
-            SimulatedUniverse class object
-        Observatory (Observatory module):
-            Observatory class object
-        TimeKeeping (TimeKeeping module):
-            TimeKeeping class object
-        fullSpectra (boolean ndarray):
-            Indicates if planet spectra have been captured
-        partialSpectra (boolean ndarray):
-            Indicates if planet partial spectra have been captured
-        propagTimes (astropy Quantity array):
-            Contains the last time the stellar system was propagated in units of day
-        lastObsTimes (astropy Quantity array):
-            Contains the last observation start time for future completeness update 
-            in units of day
-        starVisits (integer ndarray):
-            Contains the number of times each target was visited
-        starRevisit (float nx2 ndarray):
-            Contains indices of targets to revisit and revisit times 
-            of these targets in units of day
-        starExtended (integer ndarray):
-            Contains indices of targets with detected planets, updated throughout 
-            the mission
-        lastDetected (float nx4 ndarray):
-            For each target, contains 4 lists with planets' detected status (boolean),
-            exozodi brightness (in units of 1/arcsec2), delta magnitude, 
-            and working angles (in units of arcsec)
-        DRM (list of dicts):
-            Design Reference Mission, contains the results of a survey simulation
-        ntFlux (integer):
-            Observation time sampling, to determine the integration time interval
-        nVisitsMax (integer):
-            Maximum number of observations (in detection mode) per star.
-        charMargin (float):
-            Integration time margin for characterization
-        seed (integer):
-            Random seed used to make all random number generation reproducible
-        WAint (astropy Quantity array):
-            Working angle used for integration time calculation in units of arcsec
-        dMagint (float ndarray):
-            Delta magnitude used for integration time calculation
-        
-    """
-
-    _modtype = 'SurveySimulation'
-    _outspec = {}
-
-    def __init__(self, scriptfile=None, ntFlux=1, nVisitsMax=5, charMargin=0.15, 
-            WAint=None, dMagint=None, **specs):
-        
-        # if a script file is provided read it in. If not set, assumes that 
-        # dictionary has been passed through specs.
-        if scriptfile is not None:
-            import json, os.path
-            assert os.path.isfile(scriptfile), "%s is not a file."%scriptfile
-            
-            try:
-                script = open(scriptfile).read()
-                specs.update(json.loads(script))
-            except ValueError:
-                sys.stderr.write("Script file `%s' is not valid JSON."%scriptfile)
-                # must re-raise, or the error will be masked 
-                raise
-            except:
-                sys.stderr.write("Unexpected error while reading specs file: " \
-                        + sys.exc_info()[0])
-                raise
-            
-            # modules array must be present
-            if 'modules' not in specs.keys():
-                raise ValueError("No modules field found in script.")
-        
-        # load the vprint function (same line in all prototype module constructors)
-        self.vprint = vprint(specs.get('verbose', True))
-        
-        # mission simulation logger
-        self.logger = specs.get('logger', logging.getLogger(__name__))
-       
-        # set up numpy random number (generate it if not in specs)
-        self.seed = int(specs.get('seed', py_random.randint(1, 1e9)))
-        self.vprint('Numpy random seed is: %s'%self.seed)
-        np.random.seed(self.seed)
-
-        # if any of the modules is a string, assume that they are all strings 
-        # and we need to initalize
-        if isinstance(specs['modules'].itervalues().next(), basestring):
-            
-            # import desired module names (prototype or specific)
-            self.SimulatedUniverse = get_module(specs['modules']['SimulatedUniverse'],
-                    'SimulatedUniverse')(**specs)
-            self.Observatory = get_module(specs['modules']['Observatory'],
-                    'Observatory')(**specs)
-            self.TimeKeeping = get_module(specs['modules']['TimeKeeping'],
-                    'TimeKeeping')(**specs)
-            
-            # bring inherited class objects to top level of Survey Simulation
-            SU = self.SimulatedUniverse
-            self.StarCatalog = SU.StarCatalog
-            self.PlanetPopulation = SU.PlanetPopulation
-            self.PlanetPhysicalModel = SU.PlanetPhysicalModel
-            self.OpticalSystem = SU.OpticalSystem
-            self.ZodiacalLight = SU.ZodiacalLight
-            self.BackgroundSources = SU.BackgroundSources
-            self.PostProcessing = SU.PostProcessing
-            self.Completeness = SU.Completeness
-            self.TargetList = SU.TargetList
-        
-        else:
-            # these are the modules that must be present if passing instantiated objects
-            neededObjMods = ['PlanetPopulation',
-                          'PlanetPhysicalModel',
-                          'OpticalSystem',
-                          'ZodiacalLight',
-                          'BackgroundSources',
-                          'PostProcessing',
-                          'Completeness',
-                          'TargetList',
-                          'SimulatedUniverse',
-                          'Observatory',
-                          'TimeKeeping']
-            
-            # ensure that you have the minimal set
-            for modName in neededObjMods:
-                if modName not in specs['modules'].keys():
-                    raise ValueError("%s module is required but was not provided."%modName)
-            
-            for modName in specs['modules'].keys():
-                assert (specs['modules'][modName]._modtype == modName), \
-                        "Provided instance of %s has incorrect modtype."%modName
-                
-                setattr(self, modName, specs['modules'][modName])
-        
-        # create a dictionary of all modules, except StarCatalog
-        self.modules = {}
-        self.modules['PlanetPopulation'] = self.PlanetPopulation
-        self.modules['PlanetPhysicalModel'] = self.PlanetPhysicalModel
-        self.modules['OpticalSystem'] = self.OpticalSystem
-        self.modules['ZodiacalLight'] = self.ZodiacalLight
-        self.modules['BackgroundSources'] = self.BackgroundSources
-        self.modules['PostProcessing'] = self.PostProcessing
-        self.modules['Completeness'] = self.Completeness
-        self.modules['TargetList'] = self.TargetList
-        self.modules['SimulatedUniverse'] = self.SimulatedUniverse
-        self.modules['Observatory'] = self.Observatory
-        self.modules['TimeKeeping'] = self.TimeKeeping
-        
-        # observation time sampling
-        self.ntFlux = int(ntFlux)
-        # maximum number of observations per star
-        self.nVisitsMax = int(nVisitsMax)
-        # integration time margin for characterization
-        self.charMargin = float(charMargin)
-        
-        # populate outspec with all SurveySimulation scalar attributes
-        for att in self.__dict__.keys():
-            if att not in ['vprint', 'logger', 'StarCatalog', 'modules'] + self.modules.keys():
-                self._outspec[att] = self.__dict__[att]
-        
-        # load the dMag and WA values for integration:
-        # - dMagint defaults to the completeness limiting delta magnitude
-        # - WAint defaults to the detection mode IWA-OWA midpoint
-        Comp = self.Completeness
-        OS = self.OpticalSystem
-        TL = self.TargetList
-        SU = self.SimulatedUniverse
-        dMagint = Comp.dMagLim if dMagint is None else float(dMagint)
-        if WAint is None:
-            mode = filter(lambda mode: mode['detectionMode'] == True, OS.observingModes)[0]
-            WAint = 2.*mode['IWA'] if np.isinf(mode['OWA']) else (mode['IWA'] + mode['OWA'])/2.
-        else:
-            WAint = float(WAint)*u.arcsec
-        # transform into arrays of length TargetList.nStars
-        self.dMagint = np.array([dMagint]*TL.nStars)
-        self.WAint = np.array([WAint.value]*TL.nStars)*WAint.unit
-        
-        # add scalar values of WAint and dMagint to outspec
-        self._outspec['dMagint'] = self.dMagint[0]
-        self._outspec['WAint'] = self.WAint[0].to('arcsec').value
-        
-        # initialize arrays updated in run_sim()
-        self.DRM = []
-        self.fullSpectra = np.zeros(SU.nPlans, dtype=int)
-        self.partialSpectra = np.zeros(SU.nPlans, dtype=int)
-        self.propagTimes = np.zeros(TL.nStars)*u.d
-        self.lastObsTimes = np.zeros(TL.nStars)*u.d
-        self.starVisits = np.zeros(TL.nStars, dtype=int)
-        self.starRevisit = np.array([])
-        self.starExtended = np.array([], dtype=int)
-        self.lastDetected = np.empty((TL.nStars, 4), dtype=object)
-        
-        # getting keepout map for entire mission
-        startTime = self.TimeKeeping.missionStart
-        endTime   = self.TimeKeeping.missionFinishAbs
-        self.koMap,self.koTimes = self.Observatory.generate_koMap(TL,startTime,endTime)
-       
-
-        #Generate File Hashnames and loction
-        self.cachefname = self.generateHashfName(specs)
-
-    def __str__(self):
-        """String representation of the Survey Simulation object
-        
-        When the command 'print' is used on the Survey Simulation object, this 
-        method will return the values contained in the object
-        
-        """
-        
-        for att in self.__dict__.keys():
-            print('%s: %r' % (att, getattr(self, att)))
-        
-        return 'Survey Simulation class object attributes'
-
-    def run_sim(self):
-        """Performs the survey simulation 
-        
-        """
-        
-        OS = self.OpticalSystem
-        TL = self.TargetList
-        SU = self.SimulatedUniverse
-        Obs = self.Observatory
-        TK = self.TimeKeeping
-        
-        # TODO: start using this self.currentSep
-        # set occulter separation if haveOcculter
-        if OS.haveOcculter == True:
-            self.currentSep = Obs.occulterSep
-        
-        # choose observing modes selected for detection (default marked with a flag)
-        allModes = OS.observingModes
-        det_mode = filter(lambda mode: mode['detectionMode'] == True, allModes)[0]
-        # and for characterization (default is first spectro/IFS mode)
-        spectroModes = filter(lambda mode: 'spec' in mode['inst']['name'], allModes)
-        if np.any(spectroModes):
-            char_mode = spectroModes[0]
-        # if no spectro mode, default char mode is first observing mode
-        else:
-            char_mode = allModes[0]
-        
-        # begin Survey, and loop until mission is finished
-        log_begin = 'OB%s: survey beginning.'%(TK.OBnumber + 1)
-        self.logger.info(log_begin)
-        self.vprint(log_begin)
-        t0 = time.time()
-        sInd = None
-        cnt = 0
-        while not TK.mission_is_over():
-            
-            # save the start time of this observation (BEFORE any OH/settling/slew time)
-            TK.obsStart = TK.currentTimeNorm.to('day')
-            
-            # acquire the NEXT TARGET star index and create DRM
-            DRM, sInd, det_intTime = self.next_target(sInd, det_mode)
-            assert det_intTime != 0, "Integration time can't be 0."
-
-            if sInd is not None:
-                cnt += 1
-                # get the index of the selected target for the extended list
-                if TK.currentTimeNorm > TK.missionLife and len(self.starExtended) == 0:
-                    for i in range(len(self.DRM)):
-                        if np.any([x == 1 for x in self.DRM[i]['plan_detected']]):
-                            self.starExtended = np.unique(np.append(self.starExtended,
-                                    self.DRM[i]['star_ind']))
-                
-                # beginning of observation, start to populate DRM
-                DRM['star_ind'] = sInd
-                DRM['star_name'] = TL.Name[sInd]
-                DRM['arrival_time'] = TK.currentTimeNorm.to('day')
-                DRM['OB_nb'] = TK.OBnumber + 1
-                pInds = np.where(SU.plan2star == sInd)[0]
-                DRM['plan_inds'] = pInds.astype(int)
-                log_obs = ('  Observation #%s, star ind %s (of %s) with %s planet(s), ' \
-                        + 'mission time: %s')%(cnt, sInd, TL.nStars, len(pInds), 
-                        TK.obsStart.round(2))
-                self.logger.info(log_obs)
-                self.vprint(log_obs)
-                
-                # PERFORM DETECTION and populate revisit list attribute
-                detected, det_fZ, det_systemParams, det_SNR, FA = \
-                        self.observation_detection(sInd, det_intTime, det_mode)
-                # update the occulter wet mass
-                if OS.haveOcculter == True:
-                    DRM = self.update_occulter_mass(DRM, sInd, det_intTime, 'det')
-                # populate the DRM with detection results
-                DRM['det_time'] = det_intTime.to('day')
-                DRM['det_status'] = detected
-                DRM['det_SNR'] = det_SNR
-                DRM['det_fZ'] = det_fZ.to('1/arcsec2')
-                DRM['det_params'] = det_systemParams
-                
-                # PERFORM CHARACTERIZATION and populate spectra list attribute
-                if char_mode['SNR'] not in [0, np.inf]:
-                    characterized, char_fZ, char_systemParams, char_SNR, char_intTime = \
-                            self.observation_characterization(sInd, char_mode)
-                else:
-                    char_intTime = None
-                    lenChar = len(pInds) + 1 if FA else len(pInds)
-                    characterized = np.zeros(lenChar, dtype=float)
-                    char_SNR = np.zeros(lenChar, dtype=float)
-                    char_fZ = 0./u.arcsec**2
-                    char_systemParams = SU.dump_system_params(sInd)
-                assert char_intTime != 0, "Integration time can't be 0."
-                # update the occulter wet mass
-                if OS.haveOcculter == True and char_intTime is not None:
-                    DRM = self.update_occulter_mass(DRM, sInd, char_intTime, 'char')
-                # populate the DRM with characterization results
-                DRM['char_time'] = char_intTime.to('day') if char_intTime else 0.*u.day
-                DRM['char_status'] = characterized[:-1] if FA else characterized
-                DRM['char_SNR'] = char_SNR[:-1] if FA else char_SNR
-                DRM['char_fZ'] = char_fZ.to('1/arcsec2')
-                DRM['char_params'] = char_systemParams
-                # populate the DRM with FA results
-                DRM['FA_det_status'] = int(FA)
-                DRM['FA_char_status'] = characterized[-1] if FA else 0
-                DRM['FA_char_SNR'] = char_SNR[-1] if FA else 0.
-                DRM['FA_char_fEZ'] = self.lastDetected[sInd,1][-1]/u.arcsec**2 \
-                        if FA else 0./u.arcsec**2
-                DRM['FA_char_dMag'] = self.lastDetected[sInd,2][-1] if FA else 0.
-                DRM['FA_char_WA'] = self.lastDetected[sInd,3][-1]*u.arcsec \
-                        if FA else 0.*u.arcsec
-                
-                # populate the DRM with observation modes
-                DRM['det_mode'] = dict(det_mode)
-                del DRM['det_mode']['inst'], DRM['det_mode']['syst']
-                DRM['char_mode'] = dict(char_mode)
-                del DRM['char_mode']['inst'], DRM['char_mode']['syst']
-                
-                # append result values to self.DRM
-                self.DRM.append(DRM)
-                
-                # calculate observation end time
-                TK.obsEnd = TK.currentTimeNorm.to('day')
-                
-                # with prototype TimeKeeping, if no OB duration was specified, advance
-                # to the next OB with timestep equivalent to time spent on one target
-                if np.isinf(TK.OBduration):
-                    obsLength = (TK.obsEnd - TK.obsStart).to('day')
-                    TK.next_observing_block(dt=obsLength)
-                
-                # with occulter, if spacecraft fuel is depleted, exit loop
-                if OS.haveOcculter and Obs.scMass < Obs.dryMass:
-                    self.vprint('Total fuel mass exceeded at %s'%TK.obsEnd.round(2))
-                    break
-        
-        else:
-            dtsim = (time.time() - t0)*u.s
-            log_end = "Mission complete: no more time available.\n" \
-                    + "Simulation duration: %s.\n"%dtsim.astype('int') \
-                    + "Results stored in SurveySimulation.DRM (Design Reference Mission)."
-            self.logger.info(log_end)
-            print(log_end)
-
-    def next_target(self, old_sInd, mode):
-        """Finds index of next target star and calculates its integration time.
-        
-        This method chooses the next target star index based on which
-        stars are available, their integration time, and maximum completeness.
-        Returns None if no target could be found.
-        
-        Args:
-            old_sInd (integer):
-                Index of the previous target star
-            mode (dict):
-                Selected observing mode for detection
-                
-        Returns:
-            DRM (dict):
-                Design Reference Mission, contains the results of one complete
-                observation (detection and characterization)
-            sInd (integer):
-                Index of next target star. Defaults to None.
-            intTime (astropy Quantity):
-                Selected star integration time for detection in units of day. 
-                Defaults to None.
-        
-        """
-        
-        OS = self.OpticalSystem
-        ZL = self.ZodiacalLight
-        Comp = self.Completeness
-        TL = self.TargetList
-        Obs = self.Observatory
-        TK = self.TimeKeeping
-        
-        # create DRM
-        DRM = {}
-        
-        # allocate settling time + overhead time
-        TK.allocate_time(Obs.settlingTime + mode['syst']['ohTime'])
-        
-        # now, start to look for available targets
-        cnt = 0
-        while not TK.mission_is_over():
-            # 1. initialize arrays
-            slewTimes = np.zeros(TL.nStars)*u.d
-            fZs = np.zeros(TL.nStars)/u.arcsec**2
-            intTimes = np.zeros(TL.nStars)*u.d
-            tovisit = np.zeros(TL.nStars, dtype=bool)
-            sInds = np.arange(TL.nStars)
-            
-            # 2. find spacecraft orbital START positions (if occulter, positions 
-            # differ for each star) and filter out unavailable targets
-            sd = None
-            if OS.haveOcculter == True:
-                sd,slewTimes = Obs.calculate_slewTimes(TL,old_sInd,sInds,TK.currentTimeAbs)  
-                dV = Obs.calculate_dV(Obs.constTOF.value,TL,old_sInd,sInds,TK.currentTimeAbs)
-                sInds = sInds[np.where(dV.value < Obs.dVmax.value)]
-                
-            # start times, including slew times
-            startTimes = TK.currentTimeAbs + slewTimes
-            startTimesNorm = TK.currentTimeNorm + slewTimes
-            # indices of observable stars
-            kogoodStart = Obs.keepout(TL, sInds, startTimes, mode)
-            sInds = sInds[np.where(kogoodStart)[0]]
-            
-            # 3. filter out all previously (more-)visited targets, unless in 
-            # revisit list, with time within some dt of start (+- 1 week)
-            if len(sInds) > 0:
-                tovisit[sInds] = ((self.starVisits[sInds] == min(self.starVisits[sInds])) \
-                        & (self.starVisits[sInds] < self.nVisitsMax))
-                if self.starRevisit.size != 0:
-                    dt_max = 1.*u.week
-                    dt_rev = np.abs(self.starRevisit[:,1]*u.day - TK.currentTimeNorm)
-                    ind_rev = [int(x) for x in self.starRevisit[dt_rev < dt_max,0] 
-                            if x in sInds]
-                    tovisit[ind_rev] = (self.starVisits[ind_rev] < self.nVisitsMax)
-                sInds = np.where(tovisit)[0]
-
-            # 4. calculate integration times for ALL preselected targets, 
-            # and filter out totTimes > integration cutoff
-            if len(sInds) > 0:  
-                intTimes[sInds] = self.calc_targ_intTime(sInds,startTimes[sInds],mode)
-
-                totTimes = intTimes*mode['timeMultiplier']
-                # end times
-                endTimes = startTimes + totTimes
-                endTimesNorm = startTimesNorm + totTimes
-                # indices of observable stars
-                sInds = np.where((totTimes > 0) & (totTimes <= OS.intCutoff) & 
-                        (endTimesNorm <= TK.OBendTimes[TK.OBnumber]))[0]
-            
-            # 5. find spacecraft orbital END positions (for each candidate target), 
-            # and filter out unavailable targets
-            if len(sInds) > 0 and Obs.checkKeepoutEnd:
-                kogoodEnd = Obs.keepout(TL, sInds, endTimes[sInds], mode)
-                sInds = sInds[np.where(kogoodEnd)[0]]
-            
-            # 6. choose best target from remaining
-            if len(sInds) > 0:
-                # choose sInd of next target
-                sInd = self.choose_next_target(old_sInd, sInds, slewTimes, intTimes[sInds])
-                #Should Choose Next Target decide there are no stars it wishes to observe at this time.
-                if sInd == None:
-                    TK.allocate_time(TK.waitTime)
-                    intTime = None
-                    self.vprint('There are no stars Choose Next Target would like to Observe. Waiting 1d')
-                    continue
-                # store selected star integration time
-                intTime = intTimes[sInd]
-                break
-            
-            # if no observable target, call the TimeKeeping.wait() method
-            else:
-                TK.allocate_time(TK.waitTime*TK.waitMultiple**cnt)
-                cnt += 1
-            
-        else:
-            return DRM, None, None
-        
-        # update visited list for selected star
-        self.starVisits[sInd] += 1
-        # store normalized start time for future completeness update
-        self.lastObsTimes[sInd] = startTimesNorm[sInd]
-        
-        # populate DRM with occulter related values
-        if OS.haveOcculter == True:
-            DRM = Obs.log_occulterResults(DRM,slewTimes[sInd],sInd,sd[sInd],dV[sInd])
-            # update current time by adding slew time for the chosen target
-            TK.allocate_time(slewTimes[sInd])
-            if TK.mission_is_over():
-                return DRM, None, None
-        
-        return DRM, sInd, intTime
-
-    def calc_targ_intTime(self, sInds, startTimes, mode):
-        """Helper method for next_target to aid in overloading for alternative implementations.
-
-        Given a subset of targets, calculate their integration times given the
-        start of observation time.
-
-        Prototype just calculates integration times for fixed contrast depth.  
-
-        Note: next_target filter will discard targets with zero integration times.
-        
-        Args:
-            sInds (integer array):
-                Indices of available targets
-            startTimes (astropy quantity array):
-                absolute start times of observations.  
-                must be of the same size as sInds 
-            mode (dict):
-                Selected observing mode for detection
-
-        Returns:
-            intTimes (astropy Quantity array):
-                Integration times for detection 
-                same dimension as sInds
-        """
- 
-        # assumed values for detection
-        fZ = self.ZodiacalLight.fZ(self.Observatory, self.TargetList, sInds, startTimes, mode)
-        fEZ = self.ZodiacalLight.fEZ0
-        dMag = self.dMagint[sInds]
-        WA = self.WAint[sInds]
-        intTimes = self.OpticalSystem.calc_intTime(self.TargetList, sInds, fZ, fEZ, dMag, WA, mode)
-        
-        return intTimes
-
-    def choose_next_target(self, old_sInd, sInds, slewTimes, intTimes):
-        """Helper method for method next_target to simplify alternative implementations.
-        
-        Given a subset of targets (pre-filtered by method next_target or some 
-        other means), select the best next one. The prototype uses completeness 
-        as the sole heuristic.
-        
-        Args:
-            old_sInd (integer):
-                Index of the previous target star
-            sInds (integer array):
-                Indices of available targets
-            slewTimes (astropy quantity array):
-                slew times to all stars (must be indexed by sInds)
-            intTimes (astropy Quantity array):
-                Integration times for detection in units of day
-        
-        Returns:
-            sInd (integer):
-                Index of next target star
-        
-        """
-        
-        Comp = self.Completeness
-        TL = self.TargetList
-        TK = self.TimeKeeping
-        
-        # cast sInds to array
-        sInds = np.array(sInds, ndmin=1, copy=False)
-        # calculate dt since previous observation
-        dt = TK.currentTimeNorm + slewTimes[sInds] - self.lastObsTimes[sInds]
-        # get dynamic completeness values
-        comps = Comp.completeness_update(TL, sInds, self.starVisits[sInds], dt)
-        # choose target with maximum completeness
-        sInd = np.random.choice(sInds[comps == max(comps)])
-        
-        return sInd
-
-    def observation_detection(self, sInd, intTime, mode):
-        """Determines SNR and detection status for a given integration time 
-        for detetion. Also updates the lastDetected and starRevisit lists.
-        
-        Args:
-            sInd (integer):
-                Integer index of the star of interest
-            intTime (astropy Quantity):
-                Selected star integration time for detection in units of day. 
-                Defaults to None.
-            mode (dict):
-                Selected observing mode for detection
-        
-        Returns:
-            detected (integer ndarray):
-                Detection status for each planet orbiting the observed target star:
-                1 is detection, 0 missed detection, -1 below IWA, and -2 beyond OWA
-            fZ (astropy Quantity):
-                Surface brightness of local zodiacal light in units of 1/arcsec2
-            systemParams (dict):
-                Dictionary of time-dependant planet properties averaged over the 
-                duration of the integration
-            SNR (float ndarray):
-                Detection signal-to-noise ratio of the observable planets
-            FA (boolean):
-                False alarm (false positive) boolean
-        
-        """
-        
-        PPop = self.PlanetPopulation
-        Comp = self.Completeness
-        OS = self.OpticalSystem
-        ZL = self.ZodiacalLight
-        PPro = self.PostProcessing
-        TL = self.TargetList
-        SU = self.SimulatedUniverse
-        Obs = self.Observatory
-        TK = self.TimeKeeping
-        
-        # find indices of planets around the target
-        pInds = np.where(SU.plan2star == sInd)[0]
-        
-        # initialize outputs
-        detected = np.array([], dtype=int)
-        fZ = 0./u.arcsec**2
-        systemParams = SU.dump_system_params(sInd) # write current system params by default
-        SNR = np.zeros(len(pInds))
-        
-        # if any planet, calculate SNR
-        if len(pInds) > 0:
-            # initialize arrays for SNR integration
-            fZs = np.zeros(self.ntFlux)/u.arcsec**2
-            systemParamss = np.empty(self.ntFlux, dtype='object')
-            Ss = np.zeros((self.ntFlux, len(pInds)))
-            Ns = np.zeros((self.ntFlux, len(pInds)))
-            # integrate the signal (planet flux) and noise
-            dt = intTime/self.ntFlux
-            for i in range(self.ntFlux):
-                # allocate first half of dt
-                TK.allocate_time(dt/2.)
-                # calculate current zodiacal light brightness
-                fZs[i] = ZL.fZ(Obs, TL, sInd, TK.currentTimeAbs, mode)[0]
-                # propagate the system to match up with current time
-                SU.propag_system(sInd, TK.currentTimeNorm - self.propagTimes[sInd])
-                self.propagTimes[sInd] = TK.currentTimeNorm
-                # save planet parameters
-                systemParamss[i] = SU.dump_system_params(sInd)
-                # calculate signal and noise (electron count rates)
-                Ss[i,:], Ns[i,:] = self.calc_signal_noise(sInd, pInds, dt, mode, 
-                        fZ=fZs[i])
-                # allocate second half of dt
-                TK.allocate_time(dt/2.)
-            
-            # average output parameters
-            fZ = np.mean(fZs)
-            systemParams = {key: sum([systemParamss[x][key]
-                    for x in range(self.ntFlux)])/float(self.ntFlux)
-                    for key in sorted(systemParamss[0])}
-            # calculate SNR
-            S = Ss.sum(0)
-            N = Ns.sum(0)
-            SNR[N > 0] = S[N > 0]/N[N > 0]
-            # allocate extra time for timeMultiplier
-            extraTime = intTime*(mode['timeMultiplier'] - 1)
-            TK.allocate_time(extraTime)
-        
-        # if no planet, just save zodiacal brightness in the middle of the integration
-        else:
-            totTime = intTime*(mode['timeMultiplier'])
-            TK.allocate_time(totTime/2.)
-            fZ = ZL.fZ(Obs, TL, sInd, TK.currentTimeAbs, mode)[0]
-            TK.allocate_time(totTime/2.)
-        
-        # find out if a false positive (false alarm) or any false negative 
-        # (missed detections) have occurred
-        FA, MD = PPro.det_occur(SNR, mode, TL, sInd, intTime)
-        
-        # populate detection status array 
-        # 1:detected, 0:missed, -1:below IWA, -2:beyond OWA
-        if len(pInds) > 0:
-            detected = (~MD).astype(int)
-            WA = np.array([systemParamss[x]['WA'].to('arcsec').value 
-                    for x in range(len(systemParamss))])*u.arcsec
-            detected[np.all(WA < mode['IWA'], 0)] = -1
-            detected[np.all(WA > mode['OWA'], 0)] = -2
-            
-        # if planets are detected, calculate the minimum apparent separation
-        smin = None
-        det = (detected == 1)
-        if np.any(det):
-            smin = np.min(SU.s[pInds[det]])
-            log_det = '   - Detected planet inds %s (%s/%s)'%(pInds[det], 
-                    len(pInds[det]), len(pInds))
-            self.logger.info(log_det)
-            self.vprint(log_det)
-        
-        # populate the lastDetected array by storing det, fEZ, dMag, and WA
-        self.lastDetected[sInd,:] = [det, systemParams['fEZ'].to('1/arcsec2').value, 
-                    systemParams['dMag'], systemParams['WA'].to('arcsec').value]
-        
-        # in case of a FA, generate a random delta mag (between PPro.FAdMag0 and
-        # Comp.dMagLim) and working angle (between IWA and min(OWA, a_max))
-        if FA == True:
-            WA = np.random.uniform(mode['IWA'].to('arcsec').value, np.minimum(mode['OWA'],
-                    np.arctan(max(PPop.arange)/TL.dist[sInd])).to('arcsec').value)*u.arcsec
-            dMag = np.random.uniform(PPro.FAdMag0(WA), Comp.dMagLim)
-            self.lastDetected[sInd,0] = np.append(self.lastDetected[sInd,0], True)
-            self.lastDetected[sInd,1] = np.append(self.lastDetected[sInd,1], 
-                    ZL.fEZ0.to('1/arcsec2').value)
-            self.lastDetected[sInd,2] = np.append(self.lastDetected[sInd,2], dMag)
-            self.lastDetected[sInd,3] = np.append(self.lastDetected[sInd,3], 
-                    WA.to('arcsec').value)
-            sminFA = np.tan(WA)*TL.dist[sInd].to('AU')
-            smin = np.minimum(smin, sminFA) if smin is not None else sminFA
-            log_FA = '   - False Alarm (WA=%s, dMag=%s)'%(np.round(WA, 3), round(dMag, 1))
-            self.logger.info(log_FA)
-            self.vprint(log_FA)
-        
-        # in both cases (detection or false alarm), schedule a revisit 
-        # based on minimum separation
-        Ms = TL.MsTrue[sInd]
-        if smin is not None:
-            sp = smin
-            if np.any(det):
-                pInd_smin = pInds[det][np.argmin(SU.s[pInds[det]])]
-                Mp = SU.Mp[pInd_smin]
-            else:
-                Mp = SU.Mp.mean()
-            mu = const.G*(Mp + Ms)
-            T = 2.*np.pi*np.sqrt(sp**3/mu)
-            t_rev = TK.currentTimeNorm + T/2.
-        # otherwise, revisit based on average of population semi-major axis and mass
-        else:
-            sp = SU.s.mean()
-            Mp = SU.Mp.mean()
-            mu = const.G*(Mp + Ms)
-            T = 2.*np.pi*np.sqrt(sp**3/mu)
-            t_rev = TK.currentTimeNorm + 0.75*T
-        
-        # finally, populate the revisit list (NOTE: sInd becomes a float)
-        revisit = np.array([sInd, t_rev.to('day').value])
-        if self.starRevisit.size == 0:
-            self.starRevisit = np.array([revisit])
-        else:
-            revInd = np.where(self.starRevisit[:,0] == sInd)[0]
-            if revInd.size == 0:
-                self.starRevisit = np.vstack((self.starRevisit, revisit))
-            else:
-                self.starRevisit[revInd,1] = revisit[1]
-        
-        return detected.astype(int), fZ, systemParams, SNR, FA
-
-    def observation_characterization(self, sInd, mode):
-        """Finds if characterizations are possible and relevant information
-        
-        Args:
-            sInd (integer):
-                Integer index of the star of interest
-            mode (dict):
-                Selected observing mode for characterization
-        
-        Returns:
-            characterized (integer list):
-                Characterization status for each planet orbiting the observed 
-                target star including False Alarm if any, where 1 is full spectrum, 
-                -1 partial spectrum, and 0 not characterized
-            fZ (astropy Quantity):
-                Surface brightness of local zodiacal light in units of 1/arcsec2
-            systemParams (dict):
-                Dictionary of time-dependant planet properties averaged over the 
-                duration of the integration
-            SNR (float ndarray):
-                Characterization signal-to-noise ratio of the observable planets. 
-                Defaults to None.
-            intTime (astropy Quantity):
-                Selected star characterization time in units of day. Defaults to None.
-        
-        """
-        
-        OS = self.OpticalSystem
-        ZL = self.ZodiacalLight
-        TL = self.TargetList
-        SU = self.SimulatedUniverse
-        Obs = self.Observatory
-        TK = self.TimeKeeping
-        
-        # find indices of planets around the target
-        pInds = np.where(SU.plan2star == sInd)[0]
-        
-        # get the detected status, and check if there was a FA
-        det = self.lastDetected[sInd,0]
-        FA = (len(det) == len(pInds) + 1)
-        if FA == True:
-            pIndsDet = np.append(pInds, -1)[det]
-        else:
-            pIndsDet = pInds[det]
-        
-        # initialize outputs, and check if there's anything (planet or FA) to characterize
-        characterized = np.zeros(len(det), dtype=int)
-        fZ = 0./u.arcsec**2
-        systemParams = SU.dump_system_params(sInd) # write current system params by default
-        SNR = np.zeros(len(det))
-        intTime = None
-        if len(det) == 0: # nothing to characterize
-            return characterized, fZ, systemParams, SNR, intTime
-        
-        # look for last detected planets that have not been fully characterized
-        if (FA == False): # only true planets, no FA
-            tochar = (self.fullSpectra[pIndsDet] == 0)
-        else: # mix of planets and a FA
-            truePlans = pIndsDet[:-1]
-            tochar = np.append((self.fullSpectra[truePlans] == 0), True)
-        
-        # 1/ find spacecraft orbital START position including overhead time,
-        # and check keepout angle
-        if np.any(tochar):
-            # start times
-            startTime = TK.currentTimeAbs + mode['syst']['ohTime']
-            startTimeNorm = TK.currentTimeNorm + mode['syst']['ohTime']
-            # planets to characterize
-            tochar[tochar] = Obs.keepout(TL, sInd, startTime, mode)
-        
-        # 2/ if any planet to characterize, find the characterization times
-        # at the detected fEZ, dMag, and WA
-        if np.any(tochar):
-            fZ = ZL.fZ(Obs, TL, sInd, startTime, mode)
-            fEZ = self.lastDetected[sInd,1][det][tochar]/u.arcsec**2
-            dMag = self.lastDetected[sInd,2][det][tochar]
-            WA = self.lastDetected[sInd,3][det][tochar]*u.arcsec
-            intTimes = np.zeros(len(tochar))*u.day
-            intTimes[tochar] = OS.calc_intTime(TL, sInd, fZ, fEZ, dMag, WA, mode)
-            # add a predetermined margin to the integration times
-            intTimes = intTimes*(1 + self.charMargin)
-            # apply time multiplier
-            totTimes = intTimes*(mode['timeMultiplier'])
-            # end times
-            endTimes = startTime + totTimes
-            endTimesNorm = startTimeNorm + totTimes
-            # planets to characterize
-            tochar = ((totTimes > 0) & (totTimes <= OS.intCutoff) & 
-                    (endTimesNorm <= TK.OBendTimes[TK.OBnumber]))
-        
-        # 3/ is target still observable at the end of any char time?
-        if np.any(tochar) and Obs.checkKeepoutEnd:
-            tochar[tochar] = Obs.keepout(TL, sInd, endTimes[tochar], mode)
-        
-        # 4/ if yes, allocate the overhead time, and perform the characterization 
-        # for the maximum char time
-        if np.any(tochar):
-            TK.allocate_time(mode['syst']['ohTime'])
-            intTime = np.max(intTimes[tochar])
-            pIndsChar = pIndsDet[tochar]
-            log_char = '   - Charact. planet inds %s (%s/%s detected)'%(pIndsChar, 
-                    len(pIndsChar), len(pIndsDet))
-            self.logger.info(log_char)
-            self.vprint(log_char)
-            
-            # SNR CALCULATION:
-            # first, calculate SNR for observable planets (without false alarm)
-            planinds = pIndsChar[:-1] if pIndsChar[-1] == -1 else pIndsChar
-            SNRplans = np.zeros(len(planinds))
-            if len(planinds) > 0:
-                # initialize arrays for SNR integration
-                fZs = np.zeros(self.ntFlux)/u.arcsec**2
-                systemParamss = np.empty(self.ntFlux, dtype='object')
-                Ss = np.zeros((self.ntFlux, len(planinds)))
-                Ns = np.zeros((self.ntFlux, len(planinds)))
-                # integrate the signal (planet flux) and noise
-                dt = intTime/self.ntFlux
-                for i in range(self.ntFlux):
-                    # allocate first half of dt
-                    TK.allocate_time(dt/2.)
-                    # calculate current zodiacal light brightness
-                    fZs[i] = ZL.fZ(Obs, TL, sInd, TK.currentTimeAbs, mode)[0]
-                    # propagate the system to match up with current time
-                    SU.propag_system(sInd, TK.currentTimeNorm - self.propagTimes[sInd])
-                    self.propagTimes[sInd] = TK.currentTimeNorm
-                    # save planet parameters
-                    systemParamss[i] = SU.dump_system_params(sInd)
-                    # calculate signal and noise (electron count rates)
-                    Ss[i,:], Ns[i,:] = self.calc_signal_noise(sInd, planinds, dt, mode, 
-                            fZ=fZs[i])
-                    # allocate second half of dt
-                    TK.allocate_time(dt/2.)
-                
-                # average output parameters
-                fZ = np.mean(fZs)
-                systemParams = {key: sum([systemParamss[x][key]
-                        for x in range(self.ntFlux)])/float(self.ntFlux)
-                        for key in sorted(systemParamss[0])}
-                # calculate planets SNR
-                S = Ss.sum(0)
-                N = Ns.sum(0)
-                SNRplans[N > 0] = S[N > 0]/N[N > 0]
-                # allocate extra time for timeMultiplier
-                extraTime = intTime*(mode['timeMultiplier'] - 1)
-                TK.allocate_time(extraTime)
-            
-            # if only a FA, just save zodiacal brightness in the middle of the integration
-            else:
-                totTime = intTime*(mode['timeMultiplier'])
-                TK.allocate_time(totTime/2.)
-                fZ = ZL.fZ(Obs, TL, sInd, TK.currentTimeAbs, mode)[0]
-                TK.allocate_time(totTime/2.)
-            
-            # calculate the false alarm SNR (if any)
-            SNRfa = []
-            if pIndsChar[-1] == -1:
-                fEZ = self.lastDetected[sInd,1][-1]/u.arcsec**2
-                dMag = self.lastDetected[sInd,2][-1]
-                WA = self.lastDetected[sInd,3][-1]*u.arcsec
-                C_p, C_b, C_sp = OS.Cp_Cb_Csp(TL, sInd, fZ, fEZ, dMag, WA, mode)
-                S = (C_p*intTime).decompose().value
-                N = np.sqrt((C_b*intTime + (C_sp*intTime)**2).decompose().value)
-                SNRfa = S/N if N > 0 else 0.
-            
-            # save all SNRs (planets and FA) to one array
-            SNRinds = np.where(det)[0][tochar]
-            SNR[SNRinds] = np.append(SNRplans, SNRfa)
-            
-            # now, store characterization status: 1 for full spectrum, 
-            # -1 for partial spectrum, 0 for not characterized
-            char = (SNR >= mode['SNR'])
-            # initialize with full spectra
-            characterized = char.astype(int)
-            WAchar = self.lastDetected[sInd,3][char]*u.arcsec
-            # find the current WAs of characterized planets
-            WAs = systemParams['WA']
-            if FA:
-                WAs = np.append(WAs, self.lastDetected[sInd,3][-1]*u.arcsec)
-            # check for partial spectra
-            IWA_max = mode['IWA']*(1 + mode['BW']/2.)
-            OWA_min = mode['OWA']*(1 - mode['BW']/2.)
-            char[char] = (WAchar < IWA_max) | (WAchar > OWA_min)
-            characterized[char] = -1
-            # encode results in spectra lists (only for planets, not FA)
-            charplans = characterized[:-1] if FA else characterized
-            self.fullSpectra[pInds[charplans == 1]] += 1
-            self.partialSpectra[pInds[charplans == -1]] += 1
-        
-        return characterized.astype(int), fZ, systemParams, SNR, intTime
-
-    def calc_signal_noise(self, sInd, pInds, t_int, mode, fZ=None, fEZ=None, dMag=None, WA=None):
-        """Calculates the signal and noise fluxes for a given time interval. Called
-        by observation_detection and observation_characterization methods in the 
-        SurveySimulation module.
-        
-        Args:
-            sInd (integer):
-                Integer index of the star of interest
-            t_int (astropy Quantity):
-                Integration time interval in units of day
-            pInds (integer):
-                Integer indices of the planets of interest
-            mode (dict):
-                Selected observing mode (from OpticalSystem)
-            fZ (astropy Quantity):
-                Surface brightness of local zodiacal light in units of 1/arcsec2
-            fEZ (©):
-                Surface brightness of exo-zodiacal light in units of 1/arcsec2
-            dMag (float ndarray):
-                Differences in magnitude between planets and their host star
-            WA (astropy Quantity array):
-                Working angles of the planets of interest in units of arcsec
-        
-        Returns:
-            Signal (float)
-                Counts of signal
-            Noise (float)
-                Counts of background noise variance
-        
-        """
-        
-        OS = self.OpticalSystem
-        ZL = self.ZodiacalLight
-        TL = self.TargetList
-        SU = self.SimulatedUniverse
-        Obs = self.Observatory
-        TK = self.TimeKeeping
-        
-        # calculate optional parameters if not provided
-        fZ = fZ if fZ else ZL.fZ(Obs, TL, sInd, TK.currentTimeAbs, mode)
-        fEZ = fEZ if fEZ else SU.fEZ[pInds]
-        dMag = dMag if dMag else SU.dMag[pInds]
-        WA = WA if WA else SU.WA[pInds]
-        
-        # initialize Signal and Noise arrays
-        Signal = np.zeros(len(pInds))
-        Noise = np.zeros(len(pInds))
-        
-        # find observable planets wrt IWA-OWA range
-        obs = (WA > mode['IWA']) & (WA < mode['OWA'])
-        
-        if np.any(obs):
-            # find electron counts
-            C_p, C_b, C_sp = OS.Cp_Cb_Csp(TL, sInd, fZ, fEZ[obs], dMag[obs], WA[obs], mode)
-            # calculate signal and noise levels (based on Nemati14 formula)
-            Signal[obs] = (C_p*t_int).decompose().value
-            Noise[obs] = np.sqrt((C_b*t_int + (C_sp*t_int)**2).decompose().value)
-        
-        return Signal, Noise
-
-    def update_occulter_mass(self, DRM, sInd, t_int, skMode):
-        """Updates the occulter wet mass in the Observatory module, and stores all 
-        the occulter related values in the DRM array.
-        
-        Args:
-            DRM (dict):
-                Design Reference Mission, contains the results of one complete
-                observation (detection and characterization)
-            sInd (integer):
-                Integer index of the star of interest
-            t_int (astropy Quantity):
-                Selected star integration time (for detection or characterization)
-                in units of day
-            skMode (string):
-                Station keeping observing mode type ('det' or 'char')
-                
-        Returns:
-            DRM (dict):
-                Design Reference Mission, contains the results of one complete
-                observation (detection and characterization)
-        
-        """
-        
-        TL = self.TargetList
-        Obs = self.Observatory
-        TK = self.TimeKeeping
-        
-        assert skMode in ('det', 'char'), "Observing mode type must be 'det' or 'char'."
-        
-        #decrement mass for station-keeping
-        dF_lateral, dF_axial, intMdot, mass_used, deltaV = Obs.mass_dec_sk(TL, \
-                sInd, TK.currentTimeAbs, t_int)
-        
-        DRM[skMode + '_dV'] = deltaV.to('m/s')
-        DRM[skMode + '_mass_used'] = mass_used.to('kg')
-        DRM[skMode + '_dF_lateral'] = dF_lateral.to('N')
-        DRM[skMode + '_dF_axial'] = dF_axial.to('N')
-        # update spacecraft mass
-        Obs.scMass = Obs.scMass - mass_used
-        DRM['scMass'] = Obs.scMass.to('kg')
-        
-        return DRM
-
-    def reset_sim(self, genNewPlanets=True, rewindPlanets=True):
-        """Performs a full reset of the current simulation by:
-        
-        1) Re-initializing the TimeKeeping object with its own outspec
-        
-        2) If genNewPlanets is True (default) then it will also generate all new 
-        planets based on the original input specification. If genNewPlanets is False, 
-        then the original planets will remain. Setting to True forces rewindPlanets to
-        be True as well.
-
-        3) If rewindPlanets is True (default), then the current set of planets will be 
-        reset to their original orbital phases. If both genNewPlanets and rewindPlanet
-        are False, the original planets will be retained and will not be rewound to their 
-        initial starting locations (i.e., all systems will remain at the times they 
-        were at the end of the last run, thereby effectively randomizing planet phases.
-
-        4) Re-initializing the SurveySimulation object, including resetting the DRM to [].
-        The random seed will be reset as well.
-        
-        """
-        
-        SU = self.SimulatedUniverse
-        TK = self.TimeKeeping
-       
-        # re-initialize SurveySimulation arrays
-        specs = self._outspec
-        specs['modules'] = self.modules
-        if 'seed' in specs:
-            specs.pop('seed')
-        self.__init__(**specs)
-
-        # reset mission time and observatory parameters
-        TK.__init__(**TK._outspec)
-        self.Observatory.__init__(**self.Observatory._outspec)
-        
-        # generate new planets if requested (default)
-        if genNewPlanets:
-            SU.gen_physical_properties(**SU._outspec)
-            rewindPlanets = True
-        # re-initialize systems if requested (default)
-        if rewindPlanets:
-            SU.init_systems()
-
-        self.vprint("Simulation reset.")
-
-    def genOutSpec(self, tofile=None):
-        """Join all _outspec dicts from all modules into one output dict
-        and optionally write out to JSON file on disk.
-        
-        Args:
-           tofile (string):
-                Name of the file containing all output specifications (outspecs).
-                Default to None.
-                
-        Returns:
-            out (dictionary):
-                Dictionary containing additional user specification values and 
-                desired module names.
-        
-        """
-        
-        # start with a copy of MissionSim _outspec
-        out = copy.copy(self._outspec)
-        
-        # add in all modules _outspec's
-        for module in self.modules.values():
-            out.update(module._outspec)
-        
-        # add in the specific module names used
-        out['modules'] = {}
-        for (mod_name, module) in self.modules.items():
-            # find the module file 
-            mod_name_full = module.__module__
-            if mod_name_full.startswith('EXOSIMS'):
-                # take just its short name if it is in EXOSIMS
-                mod_name_short = mod_name_full.split('.')[-1]
-            else:
-                # take its full path if it is not in EXOSIMS - changing .pyc -> .py
-                mod_name_short = re.sub('\.pyc$', '.py',
-                        inspect.getfile(module.__class__))
-            out['modules'][mod_name] = mod_name_short
-        # add catalog name
-        out['modules']['StarCatalog'] = self.StarCatalog
-        
-        # add in the SVN/Git revision
-        path = os.path.split(inspect.getfile(self.__class__))[0]
-        path = os.path.split(os.path.split(path)[0])[0]
-        #handle case where EXOSIMS was imported from the working directory
-        if path is '':
-            path = os.getcwd()
-        #comm = "git -C " + path + " log -1"
-        comm = "git --git-dir=%s --work-tree=%s log -1"%(os.path.join(path,".git"),path)
-        rev = subprocess.Popen(comm, stdout=subprocess.PIPE,
-                stderr=subprocess.PIPE,shell=True)
-        (gitRev, err) = rev.communicate()
-        if isinstance(gitRev, basestring) & (len(gitRev) > 0):
-            tmp = re.compile('\S*(commit [0-9a-fA-F]+)\n[\s\S]*Date: ([\S ]*)\n') \
-                    .match(gitRev)
-            if tmp:
-                out['Revision'] = "Github " + tmp.groups()[0] + " " + tmp.groups()[1]
-        else:
-            rev = subprocess.Popen("svn info " + path + \
-                    "| grep \"Revision\" | awk '{print $2}'", stdout=subprocess.PIPE,
-                    shell=True)
-            (svnRev, err) = rev.communicate()
-            if isinstance(svnRev, basestring) & (len(svnRev) > 0):
-                out['Revision'] = "SVN revision is " + svnRev[:-1]
-            else: 
-                out['Revision'] = "Not a valid Github or SVN revision."
-        
-        # dump to file
-        if tofile is not None:
-            with open(tofile, 'w') as outfile:
-                json.dump(out, outfile, sort_keys=True, indent=4, ensure_ascii=False,
-                        separators=(',', ': '), default=array_encoder)
-        
-        return out
-
-    def generateHashfName(self, specs):
-        """Generate cached file Hashname
-
-        Args:
-            specs
-                The json script elements of the simulation to be run
-
-        Returns:
-            cachefname (string)
-                a string containing the file location, hashnumber of the cache name based off
-                of the completeness to be computed (completeness specs if available else standard module)
-        """
-        tmp1 = self.Completeness.PlanetPhysicalModel.__class__.__name__
-        tmp2 = self.Completeness.PlanetPopulation.__class__.__name__
-
-        cachefname = ''#declares cachefname
-        mods =  ['Completeness','TargetList','OpticalSystem']#modules to look at
-        cachefname += str(tmp2)#Planet Pop
-        cachefname += str(tmp1)#Planet Physical Model
-        for mod in mods: cachefname += self.modules[mod].__module__.split(".")[-1]#add module name to end of cachefname?
-        cachefname += hashlib.md5(str(self.TargetList.Name)+str(self.TargetList.tint0.to(u.d).value)).hexdigest()#turn cachefname into hashlib
-        fileloc = os.path.split(inspect.getfile(self.__class__))[0]
-        cachefname = os.path.join(fileloc,cachefname+os.extsep)#join into filepath and fname
-        #Needs file terminator (.starkt0, .t0, etc) appended done by each individual use case.
-        ##########################################################
-        return cachefname
-
-def array_encoder(obj):
-    r"""Encodes numpy arrays, astropy Times, and astropy Quantities, into JSON.
-    
-    Called from json.dump for types that it does not already know how to represent,
-    like astropy Quantity's, numpy arrays, etc.  The json.dump() method encodes types
-    like integers, strings, and lists itself, so this code does not see these types.
-    Likewise, this routine can and does return such objects, which is OK as long as 
-    they unpack recursively into types for which encoding is known.
-    
-    """
-    
-    from astropy.time import Time
-    from astropy.coordinates import SkyCoord
-    if isinstance(obj, Time):
-        # astropy Time -> time string
-        return obj.fits # isot also makes sense here
-    if isinstance(obj, u.quantity.Quantity):
-        # note: it is possible to have a numpy ndarray wrapped in a Quantity.
-        # NB: alternatively, can return (obj.value, obj.unit.name)
-        return obj.value
-    if isinstance(obj, SkyCoord):
-        return dict(lon=obj.heliocentrictrueecliptic.lon.value,
-                    lat=obj.heliocentrictrueecliptic.lat.value,
-                    distance=obj.heliocentrictrueecliptic.distance.value)
-    if isinstance(obj, (np.ndarray, np.number)):
-        # ndarray -> list of numbers
-        return obj.tolist()
-    if isinstance(obj, (complex, np.complex)):
-        # complex -> (real, imag) pair
-        return [obj.real, obj.imag]
-    if callable(obj):
-        # this case occurs for interpolants like PSF and QE
-        # We cannot simply "write" the function to JSON, so we make up a string
-        # to keep from throwing an error.
-        # The fix is simple: when generating the interpolant, add a _outspec attribute
-        # to the function (or the lambda), containing (e.g.) the fits filename, or the
-        # explicit number -- whatever string was used.  Then, here, check for that 
-        # attribute and write it out instead of this dummy string.  (Attributes can
-        # be transparently attached to python functions, even lambda's.)
-        return 'interpolant_function'
-    if isinstance(obj, set):
-        return list(obj)
-    if isinstance(obj, bytes):
-        return obj.decode()
-    # an EXOSIMS object
-    if hasattr(obj, '_modtype'):
-        return obj.__dict__
-    # an object for which no encoding is defined yet
-    #   as noted above, ordinary types (lists, ints, floats) do not take this path
-    raise ValueError('Could not JSON-encode an object of type %s' % type(obj))
+# -*- coding: utf-8 -*-
+from EXOSIMS.util.vprint import vprint
+from EXOSIMS.util.get_module import get_module
+import sys, logging
+import numpy as np
+import astropy.units as u
+import astropy.constants as const
+import random as py_random
+import time
+import json, os.path, copy, re, inspect, subprocess
+try:
+    import cPickle as pickle
+except:
+    import pickle
+import hashlib
+
+Logger = logging.getLogger(__name__)
+
+class SurveySimulation(object):
+    """Survey Simulation class template
+    
+    This class contains all variables and methods necessary to perform
+    Survey Simulation Module calculations in exoplanet mission simulation.
+    
+    It inherits the following class objects which are defined in __init__:
+    Simulated Universe, Observatory, TimeKeeping, PostProcessing
+    
+    Args:
+        \*\*specs:
+            user specified values
+        scriptfile (string):
+            JSON script file.  If not set, assumes that dictionary has been 
+            passed through specs.
+            
+    Attributes:
+        StarCatalog (StarCatalog module):
+            StarCatalog class object (only retained if keepStarCatalog is True)
+        PlanetPopulation (PlanetPopulation module):
+            PlanetPopulation class object
+        PlanetPhysicalModel (PlanetPhysicalModel module):
+            PlanetPhysicalModel class object
+        OpticalSystem (OpticalSystem module):
+            OpticalSystem class object
+        ZodiacalLight (ZodiacalLight module):
+            ZodiacalLight class object
+        BackgroundSources (BackgroundSources module):
+            BackgroundSources class object
+        PostProcessing (PostProcessing module):
+            PostProcessing class object
+        Completeness (Completeness module):
+            Completeness class object
+        TargetList (TargetList module):
+            TargetList class object
+        SimulatedUniverse (SimulatedUniverse module):
+            SimulatedUniverse class object
+        Observatory (Observatory module):
+            Observatory class object
+        TimeKeeping (TimeKeeping module):
+            TimeKeeping class object
+        fullSpectra (boolean ndarray):
+            Indicates if planet spectra have been captured
+        partialSpectra (boolean ndarray):
+            Indicates if planet partial spectra have been captured
+        propagTimes (astropy Quantity array):
+            Contains the last time the stellar system was propagated in units of day
+        lastObsTimes (astropy Quantity array):
+            Contains the last observation start time for future completeness update 
+            in units of day
+        starVisits (integer ndarray):
+            Contains the number of times each target was visited
+        starRevisit (float nx2 ndarray):
+            Contains indices of targets to revisit and revisit times 
+            of these targets in units of day
+        starExtended (integer ndarray):
+            Contains indices of targets with detected planets, updated throughout 
+            the mission
+        lastDetected (float nx4 ndarray):
+            For each target, contains 4 lists with planets' detected status (boolean),
+            exozodi brightness (in units of 1/arcsec2), delta magnitude, 
+            and working angles (in units of arcsec)
+        DRM (list of dicts):
+            Design Reference Mission, contains the results of a survey simulation
+        ntFlux (integer):
+            Observation time sampling, to determine the integration time interval
+        nVisitsMax (integer):
+            Maximum number of observations (in detection mode) per star.
+        charMargin (float):
+            Integration time margin for characterization
+        seed (integer):
+            Random seed used to make all random number generation reproducible
+        WAint (astropy Quantity array):
+            Working angle used for integration time calculation in units of arcsec
+        dMagint (float ndarray):
+            Delta magnitude used for integration time calculation
+        
+    """
+
+    _modtype = 'SurveySimulation'
+    _outspec = {}
+
+    def __init__(self, scriptfile=None, ntFlux=1, nVisitsMax=5, charMargin=0.15, 
+            WAint=None, dMagint=None, **specs):
+        
+        # if a script file is provided read it in. If not set, assumes that 
+        # dictionary has been passed through specs.
+        if scriptfile is not None:
+            import json, os.path
+            assert os.path.isfile(scriptfile), "%s is not a file."%scriptfile
+            
+            try:
+                script = open(scriptfile).read()
+                specs.update(json.loads(script))
+            except ValueError:
+                sys.stderr.write("Script file `%s' is not valid JSON."%scriptfile)
+                # must re-raise, or the error will be masked 
+                raise
+            except:
+                sys.stderr.write("Unexpected error while reading specs file: " \
+                        + sys.exc_info()[0])
+                raise
+            
+            # modules array must be present
+            if 'modules' not in specs.keys():
+                raise ValueError("No modules field found in script.")
+        
+        # load the vprint function (same line in all prototype module constructors)
+        self.vprint = vprint(specs.get('verbose', True))
+        
+        # mission simulation logger
+        self.logger = specs.get('logger', logging.getLogger(__name__))
+       
+        # set up numpy random number (generate it if not in specs)
+        self.seed = int(specs.get('seed', py_random.randint(1, 1e9)))
+        self.vprint('Numpy random seed is: %s'%self.seed)
+        np.random.seed(self.seed)
+
+        # if any of the modules is a string, assume that they are all strings 
+        # and we need to initalize
+        if isinstance(specs['modules'].itervalues().next(), basestring):
+            
+            # import desired module names (prototype or specific)
+            self.SimulatedUniverse = get_module(specs['modules']['SimulatedUniverse'],
+                    'SimulatedUniverse')(**specs)
+            self.Observatory = get_module(specs['modules']['Observatory'],
+                    'Observatory')(**specs)
+            self.TimeKeeping = get_module(specs['modules']['TimeKeeping'],
+                    'TimeKeeping')(**specs)
+            
+            # bring inherited class objects to top level of Survey Simulation
+            SU = self.SimulatedUniverse
+            self.StarCatalog = SU.StarCatalog
+            self.PlanetPopulation = SU.PlanetPopulation
+            self.PlanetPhysicalModel = SU.PlanetPhysicalModel
+            self.OpticalSystem = SU.OpticalSystem
+            self.ZodiacalLight = SU.ZodiacalLight
+            self.BackgroundSources = SU.BackgroundSources
+            self.PostProcessing = SU.PostProcessing
+            self.Completeness = SU.Completeness
+            self.TargetList = SU.TargetList
+        
+        else:
+            # these are the modules that must be present if passing instantiated objects
+            neededObjMods = ['PlanetPopulation',
+                          'PlanetPhysicalModel',
+                          'OpticalSystem',
+                          'ZodiacalLight',
+                          'BackgroundSources',
+                          'PostProcessing',
+                          'Completeness',
+                          'TargetList',
+                          'SimulatedUniverse',
+                          'Observatory',
+                          'TimeKeeping']
+            
+            # ensure that you have the minimal set
+            for modName in neededObjMods:
+                if modName not in specs['modules'].keys():
+                    raise ValueError("%s module is required but was not provided."%modName)
+            
+            for modName in specs['modules'].keys():
+                assert (specs['modules'][modName]._modtype == modName), \
+                        "Provided instance of %s has incorrect modtype."%modName
+                
+                setattr(self, modName, specs['modules'][modName])
+        
+        # create a dictionary of all modules, except StarCatalog
+        self.modules = {}
+        self.modules['PlanetPopulation'] = self.PlanetPopulation
+        self.modules['PlanetPhysicalModel'] = self.PlanetPhysicalModel
+        self.modules['OpticalSystem'] = self.OpticalSystem
+        self.modules['ZodiacalLight'] = self.ZodiacalLight
+        self.modules['BackgroundSources'] = self.BackgroundSources
+        self.modules['PostProcessing'] = self.PostProcessing
+        self.modules['Completeness'] = self.Completeness
+        self.modules['TargetList'] = self.TargetList
+        self.modules['SimulatedUniverse'] = self.SimulatedUniverse
+        self.modules['Observatory'] = self.Observatory
+        self.modules['TimeKeeping'] = self.TimeKeeping
+        
+        # observation time sampling
+        self.ntFlux = int(ntFlux)
+        # maximum number of observations per star
+        self.nVisitsMax = int(nVisitsMax)
+        # integration time margin for characterization
+        self.charMargin = float(charMargin)
+        
+        # populate outspec with all SurveySimulation scalar attributes
+        for att in self.__dict__.keys():
+            if att not in ['vprint', 'logger', 'StarCatalog', 'modules'] + self.modules.keys():
+                self._outspec[att] = self.__dict__[att]
+        
+        # load the dMag and WA values for integration:
+        # - dMagint defaults to the completeness limiting delta magnitude
+        # - WAint defaults to the detection mode IWA-OWA midpoint
+        Comp = self.Completeness
+        OS = self.OpticalSystem
+        TL = self.TargetList
+        SU = self.SimulatedUniverse
+        dMagint = Comp.dMagLim if dMagint is None else float(dMagint)
+        if WAint is None:
+            mode = filter(lambda mode: mode['detectionMode'] == True, OS.observingModes)[0]
+            WAint = 2.*mode['IWA'] if np.isinf(mode['OWA']) else (mode['IWA'] + mode['OWA'])/2.
+        else:
+            WAint = float(WAint)*u.arcsec
+        # transform into arrays of length TargetList.nStars
+        self.dMagint = np.array([dMagint]*TL.nStars)
+        self.WAint = np.array([WAint.value]*TL.nStars)*WAint.unit
+        
+        # add scalar values of WAint and dMagint to outspec
+        self._outspec['dMagint'] = self.dMagint[0]
+        self._outspec['WAint'] = self.WAint[0].to('arcsec').value
+        
+        # initialize arrays updated in run_sim()
+        self.DRM = []
+        self.fullSpectra = np.zeros(SU.nPlans, dtype=int)
+        self.partialSpectra = np.zeros(SU.nPlans, dtype=int)
+        self.propagTimes = np.zeros(TL.nStars)*u.d
+        self.lastObsTimes = np.zeros(TL.nStars)*u.d
+        self.starVisits = np.zeros(TL.nStars, dtype=int)
+        self.starRevisit = np.array([])
+        self.starExtended = np.array([], dtype=int)
+        self.lastDetected = np.empty((TL.nStars, 4), dtype=object)
+        
+        # getting keepout map for entire mission
+        startTime = self.TimeKeeping.missionStart
+        endTime   = self.TimeKeeping.missionFinishAbs
+        self.koMap,self.koTimes = self.Observatory.generate_koMap(TL,startTime,endTime)
+       
+
+        #Generate File Hashnames and loction
+        self.cachefname = self.generateHashfName(specs)
+
+    def __str__(self):
+        """String representation of the Survey Simulation object
+        
+        When the command 'print' is used on the Survey Simulation object, this 
+        method will return the values contained in the object
+        
+        """
+        
+        for att in self.__dict__.keys():
+            print('%s: %r' % (att, getattr(self, att)))
+        
+        return 'Survey Simulation class object attributes'
+
+    def run_sim(self):
+        """Performs the survey simulation 
+        
+        """
+        
+        OS = self.OpticalSystem
+        TL = self.TargetList
+        SU = self.SimulatedUniverse
+        Obs = self.Observatory
+        TK = self.TimeKeeping
+        
+        # TODO: start using this self.currentSep
+        # set occulter separation if haveOcculter
+        if OS.haveOcculter == True:
+            self.currentSep = Obs.occulterSep
+        
+        # choose observing modes selected for detection (default marked with a flag)
+        allModes = OS.observingModes
+        det_mode = filter(lambda mode: mode['detectionMode'] == True, allModes)[0]
+        # and for characterization (default is first spectro/IFS mode)
+        spectroModes = filter(lambda mode: 'spec' in mode['inst']['name'], allModes)
+        if np.any(spectroModes):
+            char_mode = spectroModes[0]
+        # if no spectro mode, default char mode is first observing mode
+        else:
+            char_mode = allModes[0]
+        
+        # begin Survey, and loop until mission is finished
+        log_begin = 'OB%s: survey beginning.'%(TK.OBnumber + 1)
+        self.logger.info(log_begin)
+        self.vprint(log_begin)
+        t0 = time.time()
+        sInd = None
+        cnt = 0
+        while not TK.mission_is_over():
+            
+            # save the start time of this observation (BEFORE any OH/settling/slew time)
+            TK.obsStart = TK.currentTimeNorm.to('day')
+            
+            # acquire the NEXT TARGET star index and create DRM
+            DRM, sInd, det_intTime = self.next_target(sInd, det_mode)
+            assert det_intTime != 0, "Integration time can't be 0."
+
+            if sInd is not None:
+                cnt += 1
+                # get the index of the selected target for the extended list
+                if TK.currentTimeNorm > TK.missionLife and len(self.starExtended) == 0:
+                    for i in range(len(self.DRM)):
+                        if np.any([x == 1 for x in self.DRM[i]['plan_detected']]):
+                            self.starExtended = np.unique(np.append(self.starExtended,
+                                    self.DRM[i]['star_ind']))
+                
+                # beginning of observation, start to populate DRM
+                DRM['star_ind'] = sInd
+                DRM['star_name'] = TL.Name[sInd]
+                DRM['arrival_time'] = TK.currentTimeNorm.to('day')
+                DRM['OB_nb'] = TK.OBnumber + 1
+                pInds = np.where(SU.plan2star == sInd)[0]
+                DRM['plan_inds'] = pInds.astype(int)
+                log_obs = ('  Observation #%s, star ind %s (of %s) with %s planet(s), ' \
+                        + 'mission time: %s')%(cnt, sInd, TL.nStars, len(pInds), 
+                        TK.obsStart.round(2))
+                self.logger.info(log_obs)
+                self.vprint(log_obs)
+                
+                # PERFORM DETECTION and populate revisit list attribute
+                detected, det_fZ, det_systemParams, det_SNR, FA = \
+                        self.observation_detection(sInd, det_intTime, det_mode)
+                # update the occulter wet mass
+                if OS.haveOcculter == True:
+                    DRM = self.update_occulter_mass(DRM, sInd, det_intTime, 'det')
+                # populate the DRM with detection results
+                DRM['det_time'] = det_intTime.to('day')
+                DRM['det_status'] = detected
+                DRM['det_SNR'] = det_SNR
+                DRM['det_fZ'] = det_fZ.to('1/arcsec2')
+                DRM['det_params'] = det_systemParams
+                
+                # PERFORM CHARACTERIZATION and populate spectra list attribute
+                if char_mode['SNR'] not in [0, np.inf]:
+                    characterized, char_fZ, char_systemParams, char_SNR, char_intTime = \
+                            self.observation_characterization(sInd, char_mode)
+                else:
+                    char_intTime = None
+                    lenChar = len(pInds) + 1 if FA else len(pInds)
+                    characterized = np.zeros(lenChar, dtype=float)
+                    char_SNR = np.zeros(lenChar, dtype=float)
+                    char_fZ = 0./u.arcsec**2
+                    char_systemParams = SU.dump_system_params(sInd)
+                assert char_intTime != 0, "Integration time can't be 0."
+                # update the occulter wet mass
+                if OS.haveOcculter == True and char_intTime is not None:
+                    DRM = self.update_occulter_mass(DRM, sInd, char_intTime, 'char')
+                # populate the DRM with characterization results
+                DRM['char_time'] = char_intTime.to('day') if char_intTime else 0.*u.day
+                DRM['char_status'] = characterized[:-1] if FA else characterized
+                DRM['char_SNR'] = char_SNR[:-1] if FA else char_SNR
+                DRM['char_fZ'] = char_fZ.to('1/arcsec2')
+                DRM['char_params'] = char_systemParams
+                # populate the DRM with FA results
+                DRM['FA_det_status'] = int(FA)
+                DRM['FA_char_status'] = characterized[-1] if FA else 0
+                DRM['FA_char_SNR'] = char_SNR[-1] if FA else 0.
+                DRM['FA_char_fEZ'] = self.lastDetected[sInd,1][-1]/u.arcsec**2 \
+                        if FA else 0./u.arcsec**2
+                DRM['FA_char_dMag'] = self.lastDetected[sInd,2][-1] if FA else 0.
+                DRM['FA_char_WA'] = self.lastDetected[sInd,3][-1]*u.arcsec \
+                        if FA else 0.*u.arcsec
+                
+                # populate the DRM with observation modes
+                DRM['det_mode'] = dict(det_mode)
+                del DRM['det_mode']['inst'], DRM['det_mode']['syst']
+                DRM['char_mode'] = dict(char_mode)
+                del DRM['char_mode']['inst'], DRM['char_mode']['syst']
+                
+                # append result values to self.DRM
+                self.DRM.append(DRM)
+                
+                # calculate observation end time
+                TK.obsEnd = TK.currentTimeNorm.to('day')
+                
+                # with prototype TimeKeeping, if no OB duration was specified, advance
+                # to the next OB with timestep equivalent to time spent on one target
+                if np.isinf(TK.OBduration):
+                    obsLength = (TK.obsEnd - TK.obsStart).to('day')
+                    TK.next_observing_block(dt=obsLength)
+                
+                # with occulter, if spacecraft fuel is depleted, exit loop
+                if OS.haveOcculter and Obs.scMass < Obs.dryMass:
+                    self.vprint('Total fuel mass exceeded at %s'%TK.obsEnd.round(2))
+                    break
+        
+        else:
+            dtsim = (time.time() - t0)*u.s
+            log_end = "Mission complete: no more time available.\n" \
+                    + "Simulation duration: %s.\n"%dtsim.astype('int') \
+                    + "Results stored in SurveySimulation.DRM (Design Reference Mission)."
+            self.logger.info(log_end)
+            print(log_end)
+
+    def next_target(self, old_sInd, mode):
+        """Finds index of next target star and calculates its integration time.
+        
+        This method chooses the next target star index based on which
+        stars are available, their integration time, and maximum completeness.
+        Returns None if no target could be found.
+        
+        Args:
+            old_sInd (integer):
+                Index of the previous target star
+            mode (dict):
+                Selected observing mode for detection
+                
+        Returns:
+            DRM (dict):
+                Design Reference Mission, contains the results of one complete
+                observation (detection and characterization)
+            sInd (integer):
+                Index of next target star. Defaults to None.
+            intTime (astropy Quantity):
+                Selected star integration time for detection in units of day. 
+                Defaults to None.
+        
+        """
+        
+        OS = self.OpticalSystem
+        ZL = self.ZodiacalLight
+        Comp = self.Completeness
+        TL = self.TargetList
+        Obs = self.Observatory
+        TK = self.TimeKeeping
+        
+        # create DRM
+        DRM = {}
+        
+        # allocate settling time + overhead time
+        TK.allocate_time(Obs.settlingTime + mode['syst']['ohTime'])
+        
+        # now, start to look for available targets
+        cnt = 0
+        while not TK.mission_is_over():
+            # 1. initialize arrays
+            slewTimes = np.zeros(TL.nStars)*u.d
+            fZs = np.zeros(TL.nStars)/u.arcsec**2
+            intTimes = np.zeros(TL.nStars)*u.d
+            tovisit = np.zeros(TL.nStars, dtype=bool)
+            sInds = np.arange(TL.nStars)
+            
+            # 2. find spacecraft orbital START positions (if occulter, positions 
+            # differ for each star) and filter out unavailable targets
+            sd = None
+            if OS.haveOcculter == True:
+                sd,slewTimes = Obs.calculate_slewTimes(TL,old_sInd,sInds,TK.currentTimeAbs)  
+                dV = Obs.calculate_dV(Obs.constTOF.value,TL,old_sInd,sInds,TK.currentTimeAbs)
+                sInds = sInds[np.where(dV.value < Obs.dVmax.value)]
+                
+            # start times, including slew times
+            startTimes = TK.currentTimeAbs + slewTimes
+            startTimesNorm = TK.currentTimeNorm + slewTimes
+            # indices of observable stars
+            kogoodStart = Obs.keepout(TL, sInds, startTimes, mode)
+            sInds = sInds[np.where(kogoodStart)[0]]
+            
+            # 3. filter out all previously (more-)visited targets, unless in 
+            # revisit list, with time within some dt of start (+- 1 week)
+            if len(sInds) > 0:
+                tovisit[sInds] = ((self.starVisits[sInds] == min(self.starVisits[sInds])) \
+                        & (self.starVisits[sInds] < self.nVisitsMax))
+                if self.starRevisit.size != 0:
+                    dt_max = 1.*u.week
+                    dt_rev = np.abs(self.starRevisit[:,1]*u.day - TK.currentTimeNorm)
+                    ind_rev = [int(x) for x in self.starRevisit[dt_rev < dt_max,0] 
+                            if x in sInds]
+                    tovisit[ind_rev] = (self.starVisits[ind_rev] < self.nVisitsMax)
+                sInds = np.where(tovisit)[0]
+
+            # 4. calculate integration times for ALL preselected targets, 
+            # and filter out totTimes > integration cutoff
+            if len(sInds) > 0:  
+                intTimes[sInds] = self.calc_targ_intTime(sInds,startTimes[sInds],mode)
+
+                totTimes = intTimes*mode['timeMultiplier']
+                # end times
+                endTimes = startTimes + totTimes
+                endTimesNorm = startTimesNorm + totTimes
+                # indices of observable stars
+                sInds = np.where((totTimes > 0) & (totTimes <= OS.intCutoff) & 
+                        (endTimesNorm <= TK.OBendTimes[TK.OBnumber]))[0]
+            
+            # 5. find spacecraft orbital END positions (for each candidate target), 
+            # and filter out unavailable targets
+            if len(sInds) > 0 and Obs.checkKeepoutEnd:
+                kogoodEnd = Obs.keepout(TL, sInds, endTimes[sInds], mode)
+                sInds = sInds[np.where(kogoodEnd)[0]]
+            
+            # 6. choose best target from remaining
+            if len(sInds) > 0:
+                # choose sInd of next target
+                sInd = self.choose_next_target(old_sInd, sInds, slewTimes, intTimes[sInds])
+                #Should Choose Next Target decide there are no stars it wishes to observe at this time.
+                if sInd == None:
+                    TK.allocate_time(TK.waitTime)
+                    intTime = None
+                    self.vprint('There are no stars Choose Next Target would like to Observe. Waiting 1d')
+                    continue
+                # store selected star integration time
+                intTime = intTimes[sInd]
+                break
+            
+            # if no observable target, call the TimeKeeping.wait() method
+            else:
+                TK.allocate_time(TK.waitTime*TK.waitMultiple**cnt)
+                cnt += 1
+            
+        else:
+            return DRM, None, None
+        
+        # update visited list for selected star
+        self.starVisits[sInd] += 1
+        # store normalized start time for future completeness update
+        self.lastObsTimes[sInd] = startTimesNorm[sInd]
+        
+        # populate DRM with occulter related values
+        if OS.haveOcculter == True:
+            DRM = Obs.log_occulterResults(DRM,slewTimes[sInd],sInd,sd[sInd],dV[sInd])
+            # update current time by adding slew time for the chosen target
+            TK.allocate_time(slewTimes[sInd])
+            if TK.mission_is_over():
+                return DRM, None, None
+        
+        return DRM, sInd, intTime
+
+    def calc_targ_intTime(self, sInds, startTimes, mode):
+        """Helper method for next_target to aid in overloading for alternative implementations.
+
+        Given a subset of targets, calculate their integration times given the
+        start of observation time.
+
+        Prototype just calculates integration times for fixed contrast depth.  
+
+        Note: next_target filter will discard targets with zero integration times.
+        
+        Args:
+            sInds (integer array):
+                Indices of available targets
+            startTimes (astropy quantity array):
+                absolute start times of observations.  
+                must be of the same size as sInds 
+            mode (dict):
+                Selected observing mode for detection
+
+        Returns:
+            intTimes (astropy Quantity array):
+                Integration times for detection 
+                same dimension as sInds
+        """
+ 
+        # assumed values for detection
+        fZ = self.ZodiacalLight.fZ(self.Observatory, self.TargetList, sInds, startTimes, mode)
+        fEZ = self.ZodiacalLight.fEZ0
+        dMag = self.dMagint[sInds]
+        WA = self.WAint[sInds]
+        intTimes = self.OpticalSystem.calc_intTime(self.TargetList, sInds, fZ, fEZ, dMag, WA, mode)
+        
+        return intTimes
+
+    def choose_next_target(self, old_sInd, sInds, slewTimes, intTimes):
+        """Helper method for method next_target to simplify alternative implementations.
+        
+        Given a subset of targets (pre-filtered by method next_target or some 
+        other means), select the best next one. The prototype uses completeness 
+        as the sole heuristic.
+        
+        Args:
+            old_sInd (integer):
+                Index of the previous target star
+            sInds (integer array):
+                Indices of available targets
+            slewTimes (astropy quantity array):
+                slew times to all stars (must be indexed by sInds)
+            intTimes (astropy Quantity array):
+                Integration times for detection in units of day
+        
+        Returns:
+            sInd (integer):
+                Index of next target star
+        
+        """
+        
+        Comp = self.Completeness
+        TL = self.TargetList
+        TK = self.TimeKeeping
+        
+        # cast sInds to array
+        sInds = np.array(sInds, ndmin=1, copy=False)
+        # calculate dt since previous observation
+        dt = TK.currentTimeNorm + slewTimes[sInds] - self.lastObsTimes[sInds]
+        # get dynamic completeness values
+        comps = Comp.completeness_update(TL, sInds, self.starVisits[sInds], dt)
+        # choose target with maximum completeness
+        sInd = np.random.choice(sInds[comps == max(comps)])
+        
+        return sInd
+
+    def observation_detection(self, sInd, intTime, mode):
+        """Determines SNR and detection status for a given integration time 
+        for detetion. Also updates the lastDetected and starRevisit lists.
+        
+        Args:
+            sInd (integer):
+                Integer index of the star of interest
+            intTime (astropy Quantity):
+                Selected star integration time for detection in units of day. 
+                Defaults to None.
+            mode (dict):
+                Selected observing mode for detection
+        
+        Returns:
+            detected (integer ndarray):
+                Detection status for each planet orbiting the observed target star:
+                1 is detection, 0 missed detection, -1 below IWA, and -2 beyond OWA
+            fZ (astropy Quantity):
+                Surface brightness of local zodiacal light in units of 1/arcsec2
+            systemParams (dict):
+                Dictionary of time-dependant planet properties averaged over the 
+                duration of the integration
+            SNR (float ndarray):
+                Detection signal-to-noise ratio of the observable planets
+            FA (boolean):
+                False alarm (false positive) boolean
+        
+        """
+        
+        PPop = self.PlanetPopulation
+        Comp = self.Completeness
+        OS = self.OpticalSystem
+        ZL = self.ZodiacalLight
+        PPro = self.PostProcessing
+        TL = self.TargetList
+        SU = self.SimulatedUniverse
+        Obs = self.Observatory
+        TK = self.TimeKeeping
+        
+        # find indices of planets around the target
+        pInds = np.where(SU.plan2star == sInd)[0]
+        
+        # initialize outputs
+        detected = np.array([], dtype=int)
+        fZ = 0./u.arcsec**2
+        systemParams = SU.dump_system_params(sInd) # write current system params by default
+        SNR = np.zeros(len(pInds))
+        
+        # if any planet, calculate SNR
+        if len(pInds) > 0:
+            # initialize arrays for SNR integration
+            fZs = np.zeros(self.ntFlux)/u.arcsec**2
+            systemParamss = np.empty(self.ntFlux, dtype='object')
+            Ss = np.zeros((self.ntFlux, len(pInds)))
+            Ns = np.zeros((self.ntFlux, len(pInds)))
+            # integrate the signal (planet flux) and noise
+            dt = intTime/self.ntFlux
+            for i in range(self.ntFlux):
+                # allocate first half of dt
+                TK.allocate_time(dt/2.)
+                # calculate current zodiacal light brightness
+                fZs[i] = ZL.fZ(Obs, TL, sInd, TK.currentTimeAbs, mode)[0]
+                # propagate the system to match up with current time
+                SU.propag_system(sInd, TK.currentTimeNorm - self.propagTimes[sInd])
+                self.propagTimes[sInd] = TK.currentTimeNorm
+                # save planet parameters
+                systemParamss[i] = SU.dump_system_params(sInd)
+                # calculate signal and noise (electron count rates)
+                Ss[i,:], Ns[i,:] = self.calc_signal_noise(sInd, pInds, dt, mode, 
+                        fZ=fZs[i])
+                # allocate second half of dt
+                TK.allocate_time(dt/2.)
+            
+            # average output parameters
+            fZ = np.mean(fZs)
+            systemParams = {key: sum([systemParamss[x][key]
+                    for x in range(self.ntFlux)])/float(self.ntFlux)
+                    for key in sorted(systemParamss[0])}
+            # calculate SNR
+            S = Ss.sum(0)
+            N = Ns.sum(0)
+            SNR[N > 0] = S[N > 0]/N[N > 0]
+            # allocate extra time for timeMultiplier
+            extraTime = intTime*(mode['timeMultiplier'] - 1)
+            TK.allocate_time(extraTime)
+        
+        # if no planet, just save zodiacal brightness in the middle of the integration
+        else:
+            totTime = intTime*(mode['timeMultiplier'])
+            TK.allocate_time(totTime/2.)
+            fZ = ZL.fZ(Obs, TL, sInd, TK.currentTimeAbs, mode)[0]
+            TK.allocate_time(totTime/2.)
+        
+        # find out if a false positive (false alarm) or any false negative 
+        # (missed detections) have occurred
+        FA, MD = PPro.det_occur(SNR, mode, TL, sInd, intTime)
+        
+        # populate detection status array 
+        # 1:detected, 0:missed, -1:below IWA, -2:beyond OWA
+        if len(pInds) > 0:
+            detected = (~MD).astype(int)
+            WA = np.array([systemParamss[x]['WA'].to('arcsec').value 
+                    for x in range(len(systemParamss))])*u.arcsec
+            detected[np.all(WA < mode['IWA'], 0)] = -1
+            detected[np.all(WA > mode['OWA'], 0)] = -2
+            
+        # if planets are detected, calculate the minimum apparent separation
+        smin = None
+        det = (detected == 1)
+        if np.any(det):
+            smin = np.min(SU.s[pInds[det]])
+            log_det = '   - Detected planet inds %s (%s/%s)'%(pInds[det], 
+                    len(pInds[det]), len(pInds))
+            self.logger.info(log_det)
+            self.vprint(log_det)
+        
+        # populate the lastDetected array by storing det, fEZ, dMag, and WA
+        self.lastDetected[sInd,:] = [det, systemParams['fEZ'].to('1/arcsec2').value, 
+                    systemParams['dMag'], systemParams['WA'].to('arcsec').value]
+        
+        # in case of a FA, generate a random delta mag (between PPro.FAdMag0 and
+        # Comp.dMagLim) and working angle (between IWA and min(OWA, a_max))
+        if FA == True:
+            WA = np.random.uniform(mode['IWA'].to('arcsec').value, np.minimum(mode['OWA'],
+                    np.arctan(max(PPop.arange)/TL.dist[sInd])).to('arcsec').value)*u.arcsec
+            dMag = np.random.uniform(PPro.FAdMag0(WA), Comp.dMagLim)
+            self.lastDetected[sInd,0] = np.append(self.lastDetected[sInd,0], True)
+            self.lastDetected[sInd,1] = np.append(self.lastDetected[sInd,1], 
+                    ZL.fEZ0.to('1/arcsec2').value)
+            self.lastDetected[sInd,2] = np.append(self.lastDetected[sInd,2], dMag)
+            self.lastDetected[sInd,3] = np.append(self.lastDetected[sInd,3], 
+                    WA.to('arcsec').value)
+            sminFA = np.tan(WA)*TL.dist[sInd].to('AU')
+            smin = np.minimum(smin, sminFA) if smin is not None else sminFA
+            log_FA = '   - False Alarm (WA=%s, dMag=%s)'%(np.round(WA, 3), round(dMag, 1))
+            self.logger.info(log_FA)
+            self.vprint(log_FA)
+        
+        # in both cases (detection or false alarm), schedule a revisit 
+        # based on minimum separation
+        Ms = TL.MsTrue[sInd]
+        if smin is not None:
+            sp = smin
+            if np.any(det):
+                pInd_smin = pInds[det][np.argmin(SU.s[pInds[det]])]
+                Mp = SU.Mp[pInd_smin]
+            else:
+                Mp = SU.Mp.mean()
+            mu = const.G*(Mp + Ms)
+            T = 2.*np.pi*np.sqrt(sp**3/mu)
+            t_rev = TK.currentTimeNorm + T/2.
+        # otherwise, revisit based on average of population semi-major axis and mass
+        else:
+            sp = SU.s.mean()
+            Mp = SU.Mp.mean()
+            mu = const.G*(Mp + Ms)
+            T = 2.*np.pi*np.sqrt(sp**3/mu)
+            t_rev = TK.currentTimeNorm + 0.75*T
+        
+        # finally, populate the revisit list (NOTE: sInd becomes a float)
+        revisit = np.array([sInd, t_rev.to('day').value])
+        if self.starRevisit.size == 0:
+            self.starRevisit = np.array([revisit])
+        else:
+            revInd = np.where(self.starRevisit[:,0] == sInd)[0]
+            if revInd.size == 0:
+                self.starRevisit = np.vstack((self.starRevisit, revisit))
+            else:
+                self.starRevisit[revInd,1] = revisit[1]
+        
+        return detected.astype(int), fZ, systemParams, SNR, FA
+
+    def observation_characterization(self, sInd, mode):
+        """Finds if characterizations are possible and relevant information
+        
+        Args:
+            sInd (integer):
+                Integer index of the star of interest
+            mode (dict):
+                Selected observing mode for characterization
+        
+        Returns:
+            characterized (integer list):
+                Characterization status for each planet orbiting the observed 
+                target star including False Alarm if any, where 1 is full spectrum, 
+                -1 partial spectrum, and 0 not characterized
+            fZ (astropy Quantity):
+                Surface brightness of local zodiacal light in units of 1/arcsec2
+            systemParams (dict):
+                Dictionary of time-dependant planet properties averaged over the 
+                duration of the integration
+            SNR (float ndarray):
+                Characterization signal-to-noise ratio of the observable planets. 
+                Defaults to None.
+            intTime (astropy Quantity):
+                Selected star characterization time in units of day. Defaults to None.
+        
+        """
+        
+        OS = self.OpticalSystem
+        ZL = self.ZodiacalLight
+        TL = self.TargetList
+        SU = self.SimulatedUniverse
+        Obs = self.Observatory
+        TK = self.TimeKeeping
+        
+        # find indices of planets around the target
+        pInds = np.where(SU.plan2star == sInd)[0]
+        
+        # get the detected status, and check if there was a FA
+        det = self.lastDetected[sInd,0]
+        FA = (len(det) == len(pInds) + 1)
+        if FA == True:
+            pIndsDet = np.append(pInds, -1)[det]
+        else:
+            pIndsDet = pInds[det]
+        
+        # initialize outputs, and check if there's anything (planet or FA) to characterize
+        characterized = np.zeros(len(det), dtype=int)
+        fZ = 0./u.arcsec**2
+        systemParams = SU.dump_system_params(sInd) # write current system params by default
+        SNR = np.zeros(len(det))
+        intTime = None
+        if len(det) == 0: # nothing to characterize
+            return characterized, fZ, systemParams, SNR, intTime
+        
+        # look for last detected planets that have not been fully characterized
+        if (FA == False): # only true planets, no FA
+            tochar = (self.fullSpectra[pIndsDet] == 0)
+        else: # mix of planets and a FA
+            truePlans = pIndsDet[:-1]
+            tochar = np.append((self.fullSpectra[truePlans] == 0), True)
+        
+        # 1/ find spacecraft orbital START position including overhead time,
+        # and check keepout angle
+        if np.any(tochar):
+            # start times
+            startTime = TK.currentTimeAbs + mode['syst']['ohTime']
+            startTimeNorm = TK.currentTimeNorm + mode['syst']['ohTime']
+            # planets to characterize
+            tochar[tochar] = Obs.keepout(TL, sInd, startTime, mode)
+        
+        # 2/ if any planet to characterize, find the characterization times
+        # at the detected fEZ, dMag, and WA
+        if np.any(tochar):
+            fZ = ZL.fZ(Obs, TL, sInd, startTime, mode)
+            fEZ = self.lastDetected[sInd,1][det][tochar]/u.arcsec**2
+            dMag = self.lastDetected[sInd,2][det][tochar]
+            WA = self.lastDetected[sInd,3][det][tochar]*u.arcsec
+            intTimes = np.zeros(len(tochar))*u.day
+            intTimes[tochar] = OS.calc_intTime(TL, sInd, fZ, fEZ, dMag, WA, mode)
+            # add a predetermined margin to the integration times
+            intTimes = intTimes*(1 + self.charMargin)
+            # apply time multiplier
+            totTimes = intTimes*(mode['timeMultiplier'])
+            # end times
+            endTimes = startTime + totTimes
+            endTimesNorm = startTimeNorm + totTimes
+            # planets to characterize
+            tochar = ((totTimes > 0) & (totTimes <= OS.intCutoff) & 
+                    (endTimesNorm <= TK.OBendTimes[TK.OBnumber]))
+        
+        # 3/ is target still observable at the end of any char time?
+        if np.any(tochar) and Obs.checkKeepoutEnd:
+            tochar[tochar] = Obs.keepout(TL, sInd, endTimes[tochar], mode)
+        
+        # 4/ if yes, allocate the overhead time, and perform the characterization 
+        # for the maximum char time
+        if np.any(tochar):
+            TK.allocate_time(mode['syst']['ohTime'])
+            intTime = np.max(intTimes[tochar])
+            pIndsChar = pIndsDet[tochar]
+            log_char = '   - Charact. planet inds %s (%s/%s detected)'%(pIndsChar, 
+                    len(pIndsChar), len(pIndsDet))
+            self.logger.info(log_char)
+            self.vprint(log_char)
+            
+            # SNR CALCULATION:
+            # first, calculate SNR for observable planets (without false alarm)
+            planinds = pIndsChar[:-1] if pIndsChar[-1] == -1 else pIndsChar
+            SNRplans = np.zeros(len(planinds))
+            if len(planinds) > 0:
+                # initialize arrays for SNR integration
+                fZs = np.zeros(self.ntFlux)/u.arcsec**2
+                systemParamss = np.empty(self.ntFlux, dtype='object')
+                Ss = np.zeros((self.ntFlux, len(planinds)))
+                Ns = np.zeros((self.ntFlux, len(planinds)))
+                # integrate the signal (planet flux) and noise
+                dt = intTime/self.ntFlux
+                for i in range(self.ntFlux):
+                    # allocate first half of dt
+                    TK.allocate_time(dt/2.)
+                    # calculate current zodiacal light brightness
+                    fZs[i] = ZL.fZ(Obs, TL, sInd, TK.currentTimeAbs, mode)[0]
+                    # propagate the system to match up with current time
+                    SU.propag_system(sInd, TK.currentTimeNorm - self.propagTimes[sInd])
+                    self.propagTimes[sInd] = TK.currentTimeNorm
+                    # save planet parameters
+                    systemParamss[i] = SU.dump_system_params(sInd)
+                    # calculate signal and noise (electron count rates)
+                    Ss[i,:], Ns[i,:] = self.calc_signal_noise(sInd, planinds, dt, mode, 
+                            fZ=fZs[i])
+                    # allocate second half of dt
+                    TK.allocate_time(dt/2.)
+                
+                # average output parameters
+                fZ = np.mean(fZs)
+                systemParams = {key: sum([systemParamss[x][key]
+                        for x in range(self.ntFlux)])/float(self.ntFlux)
+                        for key in sorted(systemParamss[0])}
+                # calculate planets SNR
+                S = Ss.sum(0)
+                N = Ns.sum(0)
+                SNRplans[N > 0] = S[N > 0]/N[N > 0]
+                # allocate extra time for timeMultiplier
+                extraTime = intTime*(mode['timeMultiplier'] - 1)
+                TK.allocate_time(extraTime)
+            
+            # if only a FA, just save zodiacal brightness in the middle of the integration
+            else:
+                totTime = intTime*(mode['timeMultiplier'])
+                TK.allocate_time(totTime/2.)
+                fZ = ZL.fZ(Obs, TL, sInd, TK.currentTimeAbs, mode)[0]
+                TK.allocate_time(totTime/2.)
+            
+            # calculate the false alarm SNR (if any)
+            SNRfa = []
+            if pIndsChar[-1] == -1:
+                fEZ = self.lastDetected[sInd,1][-1]/u.arcsec**2
+                dMag = self.lastDetected[sInd,2][-1]
+                WA = self.lastDetected[sInd,3][-1]*u.arcsec
+                C_p, C_b, C_sp = OS.Cp_Cb_Csp(TL, sInd, fZ, fEZ, dMag, WA, mode)
+                S = (C_p*intTime).decompose().value
+                N = np.sqrt((C_b*intTime + (C_sp*intTime)**2).decompose().value)
+                SNRfa = S/N if N > 0 else 0.
+            
+            # save all SNRs (planets and FA) to one array
+            SNRinds = np.where(det)[0][tochar]
+            SNR[SNRinds] = np.append(SNRplans, SNRfa)
+            
+            # now, store characterization status: 1 for full spectrum, 
+            # -1 for partial spectrum, 0 for not characterized
+            char = (SNR >= mode['SNR'])
+            # initialize with full spectra
+            characterized = char.astype(int)
+            WAchar = self.lastDetected[sInd,3][char]*u.arcsec
+            # find the current WAs of characterized planets
+            WAs = systemParams['WA']
+            if FA:
+                WAs = np.append(WAs, self.lastDetected[sInd,3][-1]*u.arcsec)
+            # check for partial spectra
+            IWA_max = mode['IWA']*(1 + mode['BW']/2.)
+            OWA_min = mode['OWA']*(1 - mode['BW']/2.)
+            char[char] = (WAchar < IWA_max) | (WAchar > OWA_min)
+            characterized[char] = -1
+            # encode results in spectra lists (only for planets, not FA)
+            charplans = characterized[:-1] if FA else characterized
+            self.fullSpectra[pInds[charplans == 1]] += 1
+            self.partialSpectra[pInds[charplans == -1]] += 1
+        
+        return characterized.astype(int), fZ, systemParams, SNR, intTime
+
+    def calc_signal_noise(self, sInd, pInds, t_int, mode, fZ=None, fEZ=None, dMag=None, WA=None):
+        """Calculates the signal and noise fluxes for a given time interval. Called
+        by observation_detection and observation_characterization methods in the 
+        SurveySimulation module.
+        
+        Args:
+            sInd (integer):
+                Integer index of the star of interest
+            t_int (astropy Quantity):
+                Integration time interval in units of day
+            pInds (integer):
+                Integer indices of the planets of interest
+            mode (dict):
+                Selected observing mode (from OpticalSystem)
+            fZ (astropy Quantity):
+                Surface brightness of local zodiacal light in units of 1/arcsec2
+            fEZ (©):
+                Surface brightness of exo-zodiacal light in units of 1/arcsec2
+            dMag (float ndarray):
+                Differences in magnitude between planets and their host star
+            WA (astropy Quantity array):
+                Working angles of the planets of interest in units of arcsec
+        
+        Returns:
+            Signal (float)
+                Counts of signal
+            Noise (float)
+                Counts of background noise variance
+        
+        """
+        
+        OS = self.OpticalSystem
+        ZL = self.ZodiacalLight
+        TL = self.TargetList
+        SU = self.SimulatedUniverse
+        Obs = self.Observatory
+        TK = self.TimeKeeping
+        
+        # calculate optional parameters if not provided
+        fZ = fZ if fZ else ZL.fZ(Obs, TL, sInd, TK.currentTimeAbs, mode)
+        fEZ = fEZ if fEZ else SU.fEZ[pInds]
+        dMag = dMag if dMag else SU.dMag[pInds]
+        WA = WA if WA else SU.WA[pInds]
+        
+        # initialize Signal and Noise arrays
+        Signal = np.zeros(len(pInds))
+        Noise = np.zeros(len(pInds))
+        
+        # find observable planets wrt IWA-OWA range
+        obs = (WA > mode['IWA']) & (WA < mode['OWA'])
+        
+        if np.any(obs):
+            # find electron counts
+            C_p, C_b, C_sp = OS.Cp_Cb_Csp(TL, sInd, fZ, fEZ[obs], dMag[obs], WA[obs], mode)
+            # calculate signal and noise levels (based on Nemati14 formula)
+            Signal[obs] = (C_p*t_int).decompose().value
+            Noise[obs] = np.sqrt((C_b*t_int + (C_sp*t_int)**2).decompose().value)
+        
+        return Signal, Noise
+
+    def update_occulter_mass(self, DRM, sInd, t_int, skMode):
+        """Updates the occulter wet mass in the Observatory module, and stores all 
+        the occulter related values in the DRM array.
+        
+        Args:
+            DRM (dict):
+                Design Reference Mission, contains the results of one complete
+                observation (detection and characterization)
+            sInd (integer):
+                Integer index of the star of interest
+            t_int (astropy Quantity):
+                Selected star integration time (for detection or characterization)
+                in units of day
+            skMode (string):
+                Station keeping observing mode type ('det' or 'char')
+                
+        Returns:
+            DRM (dict):
+                Design Reference Mission, contains the results of one complete
+                observation (detection and characterization)
+        
+        """
+        
+        TL = self.TargetList
+        Obs = self.Observatory
+        TK = self.TimeKeeping
+        
+        assert skMode in ('det', 'char'), "Observing mode type must be 'det' or 'char'."
+        
+        #decrement mass for station-keeping
+        dF_lateral, dF_axial, intMdot, mass_used, deltaV = Obs.mass_dec_sk(TL, \
+                sInd, TK.currentTimeAbs, t_int)
+        
+        DRM[skMode + '_dV'] = deltaV.to('m/s')
+        DRM[skMode + '_mass_used'] = mass_used.to('kg')
+        DRM[skMode + '_dF_lateral'] = dF_lateral.to('N')
+        DRM[skMode + '_dF_axial'] = dF_axial.to('N')
+        # update spacecraft mass
+        Obs.scMass = Obs.scMass - mass_used
+        DRM['scMass'] = Obs.scMass.to('kg')
+        
+        return DRM
+
+    def reset_sim(self, genNewPlanets=True, rewindPlanets=True):
+        """Performs a full reset of the current simulation by:
+        
+        1) Re-initializing the TimeKeeping object with its own outspec
+        
+        2) If genNewPlanets is True (default) then it will also generate all new 
+        planets based on the original input specification. If genNewPlanets is False, 
+        then the original planets will remain. Setting to True forces rewindPlanets to
+        be True as well.
+
+        3) If rewindPlanets is True (default), then the current set of planets will be 
+        reset to their original orbital phases. If both genNewPlanets and rewindPlanet
+        are False, the original planets will be retained and will not be rewound to their 
+        initial starting locations (i.e., all systems will remain at the times they 
+        were at the end of the last run, thereby effectively randomizing planet phases.
+
+        4) Re-initializing the SurveySimulation object, including resetting the DRM to [].
+        The random seed will be reset as well.
+        
+        """
+        
+        SU = self.SimulatedUniverse
+        TK = self.TimeKeeping
+       
+        # re-initialize SurveySimulation arrays
+        specs = self._outspec
+        specs['modules'] = self.modules
+        if 'seed' in specs:
+            specs.pop('seed')
+        self.__init__(**specs)
+
+        # reset mission time and observatory parameters
+        TK.__init__(**TK._outspec)
+        self.Observatory.__init__(**self.Observatory._outspec)
+        
+        # generate new planets if requested (default)
+        if genNewPlanets:
+            SU.gen_physical_properties(**SU._outspec)
+            rewindPlanets = True
+        # re-initialize systems if requested (default)
+        if rewindPlanets:
+            SU.init_systems()
+
+        self.vprint("Simulation reset.")
+
+    def genOutSpec(self, tofile=None):
+        """Join all _outspec dicts from all modules into one output dict
+        and optionally write out to JSON file on disk.
+        
+        Args:
+           tofile (string):
+                Name of the file containing all output specifications (outspecs).
+                Default to None.
+                
+        Returns:
+            out (dictionary):
+                Dictionary containing additional user specification values and 
+                desired module names.
+        
+        """
+        
+        # start with a copy of MissionSim _outspec
+        out = copy.copy(self._outspec)
+        
+        # add in all modules _outspec's
+        for module in self.modules.values():
+            out.update(module._outspec)
+        
+        # add in the specific module names used
+        out['modules'] = {}
+        for (mod_name, module) in self.modules.items():
+            # find the module file 
+            mod_name_full = module.__module__
+            if mod_name_full.startswith('EXOSIMS'):
+                # take just its short name if it is in EXOSIMS
+                mod_name_short = mod_name_full.split('.')[-1]
+            else:
+                # take its full path if it is not in EXOSIMS - changing .pyc -> .py
+                mod_name_short = re.sub('\.pyc$', '.py',
+                        inspect.getfile(module.__class__))
+            out['modules'][mod_name] = mod_name_short
+        # add catalog name
+        out['modules']['StarCatalog'] = self.StarCatalog
+        
+        # add in the SVN/Git revision
+        path = os.path.split(inspect.getfile(self.__class__))[0]
+        path = os.path.split(os.path.split(path)[0])[0]
+        #handle case where EXOSIMS was imported from the working directory
+        if path is '':
+            path = os.getcwd()
+        #comm = "git -C " + path + " log -1"
+        comm = "git --git-dir=%s --work-tree=%s log -1"%(os.path.join(path,".git"),path)
+        rev = subprocess.Popen(comm, stdout=subprocess.PIPE,
+                stderr=subprocess.PIPE,shell=True)
+        (gitRev, err) = rev.communicate()
+        if isinstance(gitRev, basestring) & (len(gitRev) > 0):
+            tmp = re.compile('\S*(commit [0-9a-fA-F]+)\n[\s\S]*Date: ([\S ]*)\n') \
+                    .match(gitRev)
+            if tmp:
+                out['Revision'] = "Github " + tmp.groups()[0] + " " + tmp.groups()[1]
+        else:
+            rev = subprocess.Popen("svn info " + path + \
+                    "| grep \"Revision\" | awk '{print $2}'", stdout=subprocess.PIPE,
+                    shell=True)
+            (svnRev, err) = rev.communicate()
+            if isinstance(svnRev, basestring) & (len(svnRev) > 0):
+                out['Revision'] = "SVN revision is " + svnRev[:-1]
+            else: 
+                out['Revision'] = "Not a valid Github or SVN revision."
+        
+        # dump to file
+        if tofile is not None:
+            with open(tofile, 'w') as outfile:
+                json.dump(out, outfile, sort_keys=True, indent=4, ensure_ascii=False,
+                        separators=(',', ': '), default=array_encoder)
+        
+        return out
+
+    def generateHashfName(self, specs):
+        """Generate cached file Hashname
+
+        Args:
+            specs
+                The json script elements of the simulation to be run
+
+        Returns:
+            cachefname (string)
+                a string containing the file location, hashnumber of the cache name based off
+                of the completeness to be computed (completeness specs if available else standard module)
+        """
+        tmp1 = self.Completeness.PlanetPhysicalModel.__class__.__name__
+        tmp2 = self.Completeness.PlanetPopulation.__class__.__name__
+
+        cachefname = ''#declares cachefname
+        mods =  ['Completeness','TargetList','OpticalSystem']#modules to look at
+        cachefname += str(tmp2)#Planet Pop
+        cachefname += str(tmp1)#Planet Physical Model
+        for mod in mods: cachefname += self.modules[mod].__module__.split(".")[-1]#add module name to end of cachefname?
+        cachefname += hashlib.md5(str(self.TargetList.Name)+str(self.TargetList.tint0.to(u.d).value)).hexdigest()#turn cachefname into hashlib
+        fileloc = os.path.split(inspect.getfile(self.__class__))[0]
+        cachefname = os.path.join(fileloc,cachefname+os.extsep)#join into filepath and fname
+        #Needs file terminator (.starkt0, .t0, etc) appended done by each individual use case.
+        ##########################################################
+        return cachefname
+
+def array_encoder(obj):
+    r"""Encodes numpy arrays, astropy Times, and astropy Quantities, into JSON.
+    
+    Called from json.dump for types that it does not already know how to represent,
+    like astropy Quantity's, numpy arrays, etc.  The json.dump() method encodes types
+    like integers, strings, and lists itself, so this code does not see these types.
+    Likewise, this routine can and does return such objects, which is OK as long as 
+    they unpack recursively into types for which encoding is known.
+    
+    """
+    
+    from astropy.time import Time
+    from astropy.coordinates import SkyCoord
+    if isinstance(obj, Time):
+        # astropy Time -> time string
+        return obj.fits # isot also makes sense here
+    if isinstance(obj, u.quantity.Quantity):
+        # note: it is possible to have a numpy ndarray wrapped in a Quantity.
+        # NB: alternatively, can return (obj.value, obj.unit.name)
+        return obj.value
+    if isinstance(obj, SkyCoord):
+        return dict(lon=obj.heliocentrictrueecliptic.lon.value,
+                    lat=obj.heliocentrictrueecliptic.lat.value,
+                    distance=obj.heliocentrictrueecliptic.distance.value)
+    if isinstance(obj, (np.ndarray, np.number)):
+        # ndarray -> list of numbers
+        return obj.tolist()
+    if isinstance(obj, (complex, np.complex)):
+        # complex -> (real, imag) pair
+        return [obj.real, obj.imag]
+    if callable(obj):
+        # this case occurs for interpolants like PSF and QE
+        # We cannot simply "write" the function to JSON, so we make up a string
+        # to keep from throwing an error.
+        # The fix is simple: when generating the interpolant, add a _outspec attribute
+        # to the function (or the lambda), containing (e.g.) the fits filename, or the
+        # explicit number -- whatever string was used.  Then, here, check for that 
+        # attribute and write it out instead of this dummy string.  (Attributes can
+        # be transparently attached to python functions, even lambda's.)
+        return 'interpolant_function'
+    if isinstance(obj, set):
+        return list(obj)
+    if isinstance(obj, bytes):
+        return obj.decode()
+    # an EXOSIMS object
+    if hasattr(obj, '_modtype'):
+        return obj.__dict__
+    # an object for which no encoding is defined yet
+    #   as noted above, ordinary types (lists, ints, floats) do not take this path
+    raise ValueError('Could not JSON-encode an object of type %s' % type(obj))