# -*- coding: utf-8 -*-
from EXOSIMS.util.vprint import vprint
from EXOSIMS.util.eccanom import eccanom
import numpy as np
import astropy.units as u
import astropy.constants as const
from astropy.time import Time
from astropy.coordinates import SkyCoord
try:
    import cPickle as pickle
except:
    import pickle
import hashlib
import os,inspect
import urllib

class Observatory(object):
    """Observatory class template
    
    This class contains all variables and methods necessary to perform
    Observatory Definition Module calculations in exoplanet mission simulation.
    
    Args:
        \*\*specs: 
            user specified values
        spkpath (str):
            Path to SPK file on disk (Defaults to de432s.bsp). 
    
    Attributes:
        koAngleMin (astropy Quantity):
            Telescope minimum keepout angle in units of deg
        koAngleMinMoon (astropy Quantity):
            Telescope minimum keepout angle in units of deg, for the Moon only
        koAngleMinEarth (astropy Quantity):
            Telescope minimum keepout angle in units of deg, for the Earth only
        koAngleMax (astropy Quantity):
            Telescope maximum keepout angle (for occulter) in units of deg
        koAngleSmall (astropy Quantity):
            Telescope keepout angle for smaller (angular size) bodies in units of deg
        settlingTime (astropy Quantity): 
            Instrument settling time after repoint in units of day
        thrust (astropy Quantity): 
            Occulter slew thrust in units of mN
        slewIsp (astropy Quantity): 
            Occulter slew specific impulse in units of s
        scMass (astropy Quantity): 
            Occulter (maneuvering sc) wet mass in units of kg
        dryMass (astropy Quantity): 
            Occulter (maneuvering sc) dry mass in units of kg
        coMass (astropy Quantity): 
            Telescope (non-maneuvering sc) mass in units of kg
        occulterSep (astropy Quantity): 
            Occulter-telescope distance in units of km
        skIsp (astropy Quantity): 
            Station-keeping specific impulse in units of s
        defburnPortion (float):
            Default burn portion
        flowRate (astropy Quantity): 
            Slew flow rate in units of kg/day
        checkKeepoutEnd (boolean):
            Boolean signifying if the keepout method must be called at the end of 
            each observation
        forceStaticEphem (boolean):
            Boolean used to force static ephemerides
        constTOF (astropy Quantity 1x1 ndarray):
            Constant time of flight for single occulter slew in units of day
        maxdVpct (float):
            Maximum percentage of total on board fuel used for single starshade slew
    
    Notes:
        For finding positions of solar system bodies, this routine will attempt to 
        use the jplephem module and a local SPK file on disk.  The module can be 
        installed via pip or from source.  The default SPK file can be downloaded from
        here: http://naif.jpl.nasa.gov/pub/naif/generic_kernels/spk/planets/de432s.bsp
        and should be placed in the Observatory subdirectory of EXOSIMS.
    
    """

    _modtype = 'Observatory'
    _outspec = {}

    def __init__(self, koAngleMin=45, koAngleMinMoon=None, koAngleMinEarth=None, 
            koAngleMax=None, koAngleSmall=1, ko_dtStep=1, settlingTime=1, thrust=450, 
            slewIsp=4160, scMass=6000, dryMass=3400, coMass=5800, occulterSep=55000, skIsp=220, 
            defburnPortion=0.05, constTOF=14, maxdVpct=0.02, spkpath=None, checkKeepoutEnd=True, 
            forceStaticEphem=False, occ_dtmin=10, occ_dtmax=61, occ_dtStep = 5, **specs):
        
        # load the vprint function (same line in all prototype module constructors)
        self.vprint = vprint(specs.get('verbose', True))
        
        # validate inputs
        assert isinstance(checkKeepoutEnd, bool), "checkKeepoutEnd must be a boolean."
        assert isinstance(forceStaticEphem, bool), "forceStaticEphem must be a boolean."
        
        # default Observatory values
        self.koAngleMin = koAngleMin*u.deg          # keepout minimum angle
        koAngleMinMoon = koAngleMin if koAngleMinMoon is None else koAngleMinMoon 
        self.koAngleMinMoon = koAngleMinMoon*u.deg  # keepout minimum angle: Moon-only
        koAngleMinEarth = koAngleMin if koAngleMinEarth is None else koAngleMinEarth 
        self.koAngleMinEarth = koAngleMinEarth*u.deg# keepout minimum angle: Earth-only
        self.koAngleMax = koAngleMax*u.deg if koAngleMax is not None else koAngleMax  # keepout maximum angle (occulter)
        self.koAngleSmall = koAngleSmall*u.deg      # keepout angle for smaller bodies
        self.ko_dtStep = ko_dtStep*u.d              # time step for generating koMap of stars (day)
        self.settlingTime = settlingTime*u.d        # instru. settling time after repoint
        self.thrust = thrust*u.mN                   # occulter slew thrust (mN)
        self.slewIsp = slewIsp*u.s                  # occulter slew specific impulse (s)
        self.scMass = scMass*u.kg                   # occulter initial (wet) mass (kg)
        self.dryMass = dryMass*u.kg                 # occulter dry mass (kg)
        self.coMass = coMass*u.kg                   # telescope mass (kg)
        self.occulterSep = occulterSep*u.km         # occulter-telescope distance (km)
        self.skIsp = skIsp*u.s                      # station-keeping Isp (s)
        self.defburnPortion = float(defburnPortion) # default burn portion
        self.checkKeepoutEnd = bool(checkKeepoutEnd)# true if keepout called at obs end 
        self.forceStaticEphem = bool(forceStaticEphem)# boolean used to force static ephem
        self.constTOF = np.array([constTOF])*u.d    #starshade constant slew time (day)
<<<<<<< HEAD
        self.occ_dtmin  = occ_dtmin*u.d
        self.occ_dtmax  = occ_dtmax*u.d
        self.occ_dtStep = occ_dtStep*u.d
        
=======
        self.maxdVpct = maxdVpct

>>>>>>> 470b7e07
        # find amount of fuel on board starshade and an upper bound for single slew dV
        self.dVtot = self.slewIsp*const.g0*np.log(self.scMass/self.dryMass)
        self.dVmax  = self.dVtot * self.maxdVpct        
        
        # set values derived from quantities above
        # slew flow rate (kg/day)
        self.flowRate = (self.thrust/const.g0/self.slewIsp).to('kg/day')
        
        # if jplephem is available, we'll use that for propagating solar system bodies
        # otherwise, use static ephemerides
        if self.forceStaticEphem is False:
            try:
                from jplephem.spk import SPK
                self.havejplephem = True
            except ImportError:
                self.vprint("WARNING: Module jplephem not found, " \
                        + "using static solar system ephemerides.")
                self.havejplephem = False
        else:
            self.havejplephem = False
            self.vprint("Using static solar system ephemerides.")
        
        # populate outspec
        for att in self.__dict__.keys():
            if att not in ['vprint']:
                dat = self.__dict__[att]
                self._outspec[att] = dat.value if isinstance(dat, u.Quantity) else dat
        
        # define function for calculating obliquity of the ecliptic 
        # (arg Julian centuries from J2000)
        self.obe = lambda TDB: 23.439279 - 0.0130102*TDB - 5.086e-8*(TDB**2) + \
                5.565e-7*(TDB**3) + 1.6e-10*(TDB**4) + 1.21e-11*(TDB**5) 
        
        # if you have jplephem, load spice file, otherwise load static ephem
        if self.havejplephem:
            if (spkpath is None) or not(os.path.exists(spkpath)):
                # if the path does not exist, load the default de432s.bsp
                classpath = os.path.split(inspect.getfile(self.__class__))[0]
                classpath = os.path.normpath(os.path.join(classpath, '..', 
                        'Observatory'))
                filename = 'de432s.bsp'
                spkpath = os.path.join(classpath, filename)
                # attempt to fetch ephemeris and cache locally in EXOSIMS/Observatory/
                if not os.path.exists(spkpath) and os.access(classpath, os.W_OK|os.X_OK):
                    spk_on_web = 'https://naif.jpl.nasa.gov/pub/naif/generic_kernels/spk/planets/de432s.bsp'
                    self.vprint("Fetching planetary ephemeris from %s to %s" % (spk_on_web, spkpath))
                    try:
                        urllib.urlretrieve(spk_on_web, spkpath)
                    except:
                        # Note: the SPK.open() below will fail in this case
                        self.vprint("Error: Remote fetch failed. Fetch manually or see install instructions.")
            self.kernel = SPK.open(spkpath)
        else:
            """All ephemeride data from Vallado Appendix D.4
            Values are: a = sma (AU), e = eccentricity, I = inclination (deg),
                        O = long. ascending node (deg), w = long. perihelion (deg),
                        lM = mean longitude (deg)
            
            """
            
            # store ephemerides data in heliocentric true ecliptic frame
            a = 0.387098310
            e = [0.20563175, 0.000020406, -0.0000000284, -0.00000000017]
            I = [7.004986, -0.0059516, 0.00000081, 0.000000041]
            O = [48.330893, -0.1254229, -0.00008833, -0.000000196]
            w = [77.456119, 0.1588643, -0.00001343, 0.000000039]
            lM = [252.250906, 149472.6746358, -0.00000535, 0.000000002]
            Mercury = self.SolarEph(a, e, I, O, w, lM)
            
            a = 0.723329820
            e = [0.00677188, -0.000047766, 0.0000000975, 0.00000000044]
            I = [3.394662, -0.0008568, -0.00003244, 0.000000010]
            O = [76.679920, -0.2780080, -0.00014256, -0.000000198]
            w = [131.563707, 0.0048646, -0.00138232, -0.000005332]
            lM = [181.979801, 58517.8156760, 0.00000165, -0.000000002]
            Venus = self.SolarEph(a, e, I, O, w, lM)
            
            a = 1.000001018
            e = [0.01670862, -0.000042037, -0.0000001236, 0.00000000004]
            I = [0., 0.0130546, -0.00000931, -0.000000034]
            O = [174.873174, -0.2410908, 0.00004067, -0.000001327]
            w = [102.937348, 0.3225557, 0.00015026, 0.000000478]
            lM = [100.466449, 35999.3728519, -0.00000568, 0.]
            Earth = self.SolarEph(a, e, I, O, w, lM)
            
            a = 1.523679342
            e = [0.09340062, 0.000090483, -0.0000000806, -0.00000000035]
            I = [1.849726, -0.0081479, -0.00002255, -0.000000027]
            O = [49.558093, -0.2949846, -0.00063993, -0.000002143]
            w = [336.060234, 0.4438898, -0.00017321, 0.000000300]
            lM = [355.433275, 19140.2993313, 0.00000261, -0.000000003]
            Mars = self.SolarEph(a, e, I, O, w, lM)
            
            a = [5.202603191, 0.0000001913]
            e = [0.04849485, 0.000163244, -0.0000004719, -0.00000000197]
            I = [1.303270, -0.0019872, 0.00003318, 0.000000092]
            O = [100.464441, 0.1766828, 0.00090387, -0.000007032]
            w = [14.331309, 0.2155525, 0.00072252, -0.000004590]
            lM = [34.351484, 3034.9056746, -0.00008501, 0.000000004]
            Jupiter = self.SolarEph(a, e, I, O, w, lM)
            
            a = [9.554909596, -0.0000021389]
            e = [0.05550862, -0.000346818, -0.0000006456, 0.00000000338]
            I = [2.488878, 0.0025515, -0.00004903, 0.000000018]
            O = [113.665524, -0.2566649, -0.00018345, 0.000000357]
            w = [93.056787, 0.5665496, 0.00052809, 0.000004882]
            lM = [50.077471, 1222.1137943, 0.00021004, -0.000000019]
            Saturn = self.SolarEph(a, e, I, O, w, lM)
            
            a = [19.218446062, -0.0000000372, 0.00000000098]
            e = [0.04629590, -0.000027337, 0.0000000790, 0.00000000025]
            I = [0.773196, -0.0016869, 0.00000349, 0.000000016]
            O = [74.005947, 0.0741461, 0.00040540, 0.000000104]
            w = [173.005159, 0.0893206, -0.00009470, 0.000000413]
            lM = [314.055005, 428.4669983, -0.00000486, 0.000000006]
            Uranus = self.SolarEph(a, e, I, O, w, lM)
            
            a = [30.110386869, -0.0000001663, 0.00000000069]
            e = [0.00898809, 0.000006408, -0.0000000008]
            I = [1.769952, 0.0002257, 0.00000023, -0.000000000]
            O = [131.784057, -0.0061651, -0.00000219, -0.000000078]
            w = [48.123691, 0.0291587, 0.00007051, 0.]
            lM = [304.348665, 218.4862002, 0.00000059, -0.000000002]
            Neptune = self.SolarEph(a, e, I, O, w, lM)
            
            a = [39.48168677, -0.00076912]
            e = [0.24880766, 0.00006465]
            I = [17.14175, 0.003075]
            O = [110.30347, -0.01036944]
            w = [224.06676, -0.03673611]
            lM = [238.92881, 145.2078]
            Pluto = self.SolarEph(a, e, I, O, w, lM)
            
            # store all as dictionary:
            self.planets = {'Mercury': Mercury,
                            'Venus': Venus,
                            'Earth': Earth,
                            'Mars': Mars,
                            'Jupiter': Jupiter,
                            'Saturn': Saturn,
                            'Uranus': Uranus,
                            'Neptune': Neptune,
                            'Pluto': Pluto}

    def __str__(self):
        """String representation of the Observatory object
        
        When the command 'print' is used on the Observatory object, this method
        will print the attribute values contained in the object
        
        """
        
        for att in self.__dict__.keys():
            print('%s: %r' % (att, getattr(self, att)))
        
        return 'Observatory class object attributes'

    def equat2eclip(self, r_equat, currentTime, rotsign=1):
        """Rotates heliocentric coordinates from equatorial to ecliptic frame.
        
        Args:
            r_equat (astropy Quantity nx3 array):
                Positions vector in heliocentric equatorial frame in units of AU
            currentTime (astropy Time array):
                Current absolute mission time in MJD
            rotsign (integer):
                Optional flag, default 1, set -1 to reverse the rotation
        
        Returns:
            r_eclip (astropy Quantity nx3 array):
                Positions vector in heliocentric ecliptic frame in units of AU
        
        """
        
        # check size of arrays
        assert currentTime.size == 1 or currentTime.size == len(r_equat), \
                "If multiple times and positions, currentTime and r_equat sizes must match"
        # find Julian centuries from J2000
        TDB = self.cent(currentTime)
        # find obliquity of the ecliptic
        obe = rotsign*np.array(np.radians(self.obe(TDB)), ndmin=1)
        # positions vector in heliocentric ecliptic frame
        if currentTime.size == 1:
            r_eclip = np.array([np.dot(self.rot(obe[0], 1), 
                r_equat[x,:].to('AU').value) for x in range(len(r_equat))])*u.AU
        else:
            r_eclip = np.array([np.dot(self.rot(obe[x], 1), 
                r_equat[x,:].to('AU').value) for x in range(len(r_equat))])*u.AU
        
        return r_eclip

    def eclip2equat(self, r_eclip, currentTime):
        """Rotates heliocentric coordinates from ecliptic to equatorial frame.
        
        Args:
            r_eclip (astropy Quantity nx3 array):
                Positions vector in heliocentric ecliptic frame in units of AU
            currentTime (astropy Time array):
                Current absolute mission time in MJD
        
        Returns:
            r_equat (astropy Quantity nx3 array):
                Positions vector in heliocentric equatorial frame in units of AU
        
        """
        
        r_equat = self.equat2eclip(r_eclip, currentTime, rotsign=-1)
        
        return r_equat

    def orbit(self, currentTime, eclip=False):
        """Finds observatory orbit positions vector in heliocentric equatorial (default)
        or ecliptic frame for current time (MJD).
        
        This method returns the telescope geosynchronous circular orbit position vector.
        
        Args:
            currentTime (astropy Time array):
                Current absolute mission time in MJD
            eclip (boolean):
                Boolean used to switch to heliocentric ecliptic frame. Defaults to 
                False, corresponding to heliocentric equatorial frame.
        
        Returns:
            r_obs (astropy Quantity nx3 array):
                Observatory orbit positions vector in heliocentric equatorial (default)
                or ecliptic frame in units of AU
        
        Note: Use eclip=True to get ecliptic coordinates.
        
        """
        
        mjdtime = np.array(currentTime.mjd, ndmin=1) # modified julian day time
        t = mjdtime % 1                     # gives percent of day
        f = 2.*np.pi                        # orbital frequency (2*pi/sideral day)
        r = (42164.*u.km).to('AU').value    # orbital height (convert from km to AU)
        I = np.radians(28.5)                # orbital inclination in degrees
        O = np.radians(228.)                # right ascension of the ascending node
        
        # observatory positions vector wrt Earth in orbital plane
        r_orb = r*np.array([np.cos(f*t), np.sin(f*t), np.zeros(t.size)])
        # observatory positions vector wrt Earth in equatorial frame
        r_obs_earth = np.dot(np.dot(self.rot(-O, 3), self.rot(-I, 1)), r_orb).T*u.AU
        # Earth positions vector in heliocentric equatorial frame
        r_earth = self.solarSystem_body_position(currentTime, 'Earth')
        # observatory positions vector in heliocentric equatorial frame
        r_obs = (r_obs_earth + r_earth).to('AU')
        
        assert np.all(np.isfinite(r_obs)), \
                "Observatory positions vector r_obs has infinite value."
        
        if eclip:
            # observatory positions vector in heliocentric ecliptic frame
            r_obs = self.equat2eclip(r_obs, currentTime)
        
        return r_obs

    def keepout(self, TL, sInds, currentTime, returnExtra=False):
        """Finds keepout Boolean values for stars of interest.
        
        This method returns the keepout Boolean values for stars of interest, where
        True is an observable star.
        
        Args:
            TL (TargetList module):
                TargetList class object
            sInds (integer ndarray):
                Integer indices of the stars of interest
            currentTime (astropy Time array):
                Current absolute mission time in MJD
            returnExtra (boolean):
                Optional flag, default False, set True to return additional rates 
                for validation
                
        Returns:
            kogood (boolean ndarray):
                True is a target unobstructed and observable, and False is a 
                target unobservable due to obstructions in the keepout zone.
        
        Note: If multiple times and targets, currentTime and sInds sizes must match.
        
        """
        
        # if multiple time values, check they are different otherwise reduce to scalar
        if currentTime.size > 1:
            if np.all(currentTime == currentTime[0]):
                currentTime = currentTime[0]
        
        # cast sInds to array
        sInds = np.array(sInds, ndmin=1, copy=False)
        # get all array sizes
        nStars = sInds.size
        nTimes = currentTime.size
        nBodies = 11
        assert nStars == 1 or nTimes == 1 or nTimes == nStars, \
                "If multiple times and targets, currentTime and sInds sizes must match"
        
        # observatory positions vector in heliocentric equatorial frame
        r_obs = self.orbit(currentTime)
        # traget star positions vector in heliocentric equatorial frame
        r_targ = TL.starprop(sInds, currentTime)
        # body positions vector in heliocentric equatorial frame
        r_body = np.array([
            self.solarSystem_body_position(currentTime, 'Sun').to('AU').value,
            self.solarSystem_body_position(currentTime, 'Moon').to('AU').value,
            self.solarSystem_body_position(currentTime, 'Earth').to('AU').value,
            self.solarSystem_body_position(currentTime, 'Mercury').to('AU').value,
            self.solarSystem_body_position(currentTime, 'Venus').to('AU').value,
            self.solarSystem_body_position(currentTime, 'Mars').to('AU').value,
            self.solarSystem_body_position(currentTime, 'Jupiter').to('AU').value,
            self.solarSystem_body_position(currentTime, 'Saturn').to('AU').value,
            self.solarSystem_body_position(currentTime, 'Uranus').to('AU').value,
            self.solarSystem_body_position(currentTime, 'Neptune').to('AU').value,
            self.solarSystem_body_position(currentTime, 'Pluto').to('AU').value])*u.AU
        # position vectors wrt spacecraft
        r_targ = (r_targ - r_obs).to('pc')
        r_body = (r_body - r_obs).to('AU')
        # unit vectors wrt spacecraft
        u_targ = (r_targ.value.T/np.linalg.norm(r_targ, axis=-1)).T
        u_body = (r_body.value.T/np.linalg.norm(r_body, axis=-1).T).T
        
        # create koangles for all bodies, set by telescope minimum keepout angle for 
        # brighter objects (Sun, Moon, Earth) and defaults to 1 degree for other bodies
        koangles = np.ones(nBodies)*self.koAngleMin
        # allow Moon, Earth to be set individually (default to koAngleMin)
        koangles[1] = self.koAngleMinMoon 
        koangles[2] = self.koAngleMinEarth
        # keepout angle for small bodies (other planets)
        koangles[3:] = self.koAngleSmall
        
        # find angles and make angle comparisons to build kogood array:
        # if bright objects have an angle with the target vector less than koangle 
        # (e.g. pi/4) they are in the field of view and the target star may not be
        # observed, thus ko associated with this target becomes False
        nkogood = np.maximum(nStars, nTimes)
        kogood = np.array([True]*nkogood)
        culprit = np.zeros([nkogood, nBodies])
        for i in xrange(nkogood):
            u_b = u_body[:,0,:] if nTimes == 1 else u_body[:,i,:]
            u_t = u_targ[0,:] if nStars == 1 else u_targ[i,:]
            angles = np.arccos(np.clip(np.dot(u_b, u_t), -1, 1))*u.rad
            culprit[i,:] = (angles < koangles)
            # if this mode has an occulter, check maximum keepout angle for the Sun
            if self.koAngleMax is not None:
                culprit[i,0] = (culprit[i,0] or (angles[0] > self.koAngleMax))
            if np.any(culprit[i,:]):
                kogood[i] = False
        
        # check to make sure all elements in kogood are Boolean
        trues = [isinstance(element, np.bool_) for element in kogood]
        assert all(trues), "An element of kogood is not Boolean"
        
        if returnExtra:
            return kogood, r_body, r_targ, culprit, koangles
        else:
            return kogood
    
    def generate_koMap(self,TL,missionStart,missionFinishAbs):
        """Creates keepout map for all targets throughout mission lifetime.
        
        This method returns a binary map showing when all stars in the given 
        target list are in or out of the keepout zone (i.e. when they are not
        observable) from mission start to mission finish.
        
        Args:
            TL (TargetList module):
                TargetList class object
            missionStart (astropy Time array):
                Absolute start of mission time in MJD
            missionFinishAbs (astropy Time array):
                Absolute end of mission time in MJD
            mode (dict):
                Selected observing mode
                
        Returns:
            koMap (boolean ndarray):
                True is a target unobstructed and observable, and False is a 
                target unobservable due to obstructions in the keepout zone.
            koTimes (astropy Time ndarray):
                Absolute MJD mission times from start to end in steps of 1 d
        
        """
        # generating hash name
        classpath = os.path.split(inspect.getfile(self.__class__))[0]
        filename  = 'koMap_'
        atts = ['koAngleMin', 'koAngleMinMoon', 'koAngleMinEarth', 'koAngleMax', 'koAngleSmall', 'ko_dtStep']
        extstr = ''
        for att in sorted(atts, key=str.lower):
            if not callable(getattr(self, att)):
                extstr += '%s: ' % att + str(getattr(self, att)) + ' '
        extstr += '%s: ' % 'missionStart'     + str(missionStart)     + ' '
        extstr += '%s: ' % 'missionFinishAbs' + str(missionFinishAbs) + ' '
        extstr += '%s: ' % 'Name' + str(getattr(TL, 'Name')) + ' '
        ext = hashlib.md5(extstr).hexdigest()
        filename += ext
        koPath = os.path.join(classpath, filename+'.comp')
        
        # global times when keepout is checked for all stars
        koTimes = np.arange(missionStart.value, missionFinishAbs.value, self.ko_dtStep.value)
        koTimes = Time(koTimes,format='mjd')

        if os.path.exists(koPath):
            # keepout map already exists for parameters
            print 'Loading cached keepout map file from %s' % koPath
            A = pickle.load(open(koPath, 'rb'))
            print 'Keepout Map loaded from cache.'
            koMap = A['koMap']
        else:
            print 'Cached keepout map file not found at "%s".' % koPath
            # looping over all stars to generate map of when all stars are observable
            print 'Starting keepout calculations for %s stars.' % TL.nStars
            koMap = np.zeros([TL.nStars,len(koTimes)])
            for n in range(TL.nStars):
                koMap[n,:] = self.keepout(TL,n,koTimes,False)
                if not n % 50: print '   [%s / %s] completed.' % (n,TL.nStars)
            A = {'koMap':koMap}
            pickle.dump(A, open(koPath, 'wb'))
            print 'Keepout Map calculations finished'
            print 'Keepout Map array stored in %r' % koPath
            
        return koMap,koTimes
    
    def calculate_observableTimes(self, TL, sInds, currentTime, koMap, koTimes, mode):
        """Returns the next window of time during which targets are observable
        
        This method returns a nx2 ndarray of times for every star given in the
        target list. The two entries for every star are the next times (after 
        current time) when the star exits and enters keepout (i.e. the start 
        and end times of the next window of observability). 
        
        Args:
            TL (TargetList module):
                TargetList class object
            sInds (integer ndarray):
                Integer indices of the stars of interest
            currentTime (astropy Time array):
                Current absolute mission time in MJD
            koMap (integer ndarray nxm):
                Keepout values for n stars throughout time range of length m
            koTimes (astropy Time ndarray):
                Absolute MJD mission times from start to end in steps of 1 d
            mode (dict):
                Selected observing mode            
                
        Returns:
            observableTimes (astropy 2xn Time ndarray):
                Start and end times of next observability time window in
                absolute time MJD
        """
        # creating time arrays to use in the keepout method (# stars == # times)
        # minimum slew time for occulter to align with new star
        if mode['syst']['occulter']: nextObTimes = np.ones(len(sInds))*currentTime.value + self.occ_dtmin.value
        else:                        nextObTimes = np.ones(len(sInds))*currentTime.value
        nextObTimes = Time(nextObTimes,format='mjd')  #converting to astropy MJD time array
        
        # finding observable times 
        observableTimes     = self.find_nextObsWindow(TL,sInds,nextObTimes,koMap,koTimes).value
        observableTimesNorm = observableTimes - nextObTimes.value #days since currentTime
        
        # in case of an occulter, correct for short windows
        if mode['syst']['occulter']:
            # find length of observable range in days
            observable_range = np.diff(observableTimesNorm,axis=0)[0]
            # re-do calculations for observable windows that are less than 5 days long
            reDo = np.where(observable_range < self.occ_dtmin.value)[0]
            if reDo.size:
                correctedObTimes = nextObTimes[reDo].value + observableTimesNorm[1,reDo]
                correctedObTimes = Time(correctedObTimes,format='mjd')
                observableTimes[:,reDo] = self.find_nextObsWindow(TL,reDo,correctedObTimes,koMap,koTimes).value

        return Time(observableTimes,format='mjd') 
    
    def find_nextObsWindow(self,TL,sInds,currentTimes,koMap,koTimes):
        """Method used by calculate_observableTimes for finding next observable windows
        
        This method returns a nx2 ndarray of times for every star given in the
        target list. The two entries for every star are the next times (after 
        current time) when the star exits and enters keepout (i.e. the start 
        and end times of the next window of observability). 
        
        Args:
            TL (TargetList module):
                TargetList class object
            sInds (integer ndarray):
                Integer indices of the stars of interest
            currentTimes (astropy Time array):
                Current absolute mission time in MJD same length as sInds
            koMap (integer ndarray nxm):
                Keepout values for n stars throughout time range of length m
            koTimes (astropy Time ndarray):
                Absolute MJD mission times from start to end in steps of 1 d
            mode (dict):
                Selected observing mode            
                
        Returns:
            observableTimes (nx2 ndarray):
                Start and end times of next observability time window in MJD
        """
        # create arrays
        nLoops = len(sInds)
        nextExitTime  = np.zeros(nLoops)
        nextEntryTime = np.zeros(nLoops)

        #getting saved time closest to currentTime
        xx     = [abs(koTimes - currentTimes[t]).value for t in range(nLoops)]
        xxMin  = np.min(xx,axis=1)
        T      = np.array([np.where( xx[x] == xxMin[x] )[0][0] for x in range(nLoops)])
            
        #checking to see if stars are in keepout at currentTime
        kogoodStart = [bool(koMap[x,S]) for x,S in zip(sInds,T)]
        kobadStart  = [bool(not koMap[x,S]) for x,S in zip(sInds,T)]
        nextExitTime[kogoodStart] = currentTimes[kogoodStart].value
        
        #finding next entry into keepout for currently observable stars
        for n,S in zip(sInds[kogoodStart],T[kogoodStart]):
            idxG_E = np.where(koMap[n,S:] == False)
            
            #enters KO after missionEnd
            if not idxG_E[0].tolist():
                nEnd    = np.where(sInds == n)
                nextEntryTime[nEnd] = koTimes[-1].value
            else:
                nextEntry = idxG_E[0][0] + S
                #enters KO after missionEnd (missed these)
                if nextEntry > len(koTimes):
                    nEnd    = np.where(sInds == n)
                    nextEntryTime[nEnd] = koTimes[-1].value
                #enters KO before missionEnd 
                else:
                    nGood     = np.where(sInds == n)
                    nextEntryTime[nGood] = koTimes[nextEntry].value
            
        #finding next exit and entry of keepout for unobservable stars (in keepout)
        for n,S in zip(sInds[kobadStart],T[kobadStart]):
            idx_X = np.where(koMap[n,S:])
            
            #exit KO after missionEnd (enter after as well)
            if not idx_X[0].tolist():
                nEnd                = np.where(sInds == n)
                nextExitTime[nEnd]  = koTimes[-1].value
                nextEntryTime[nEnd] = koTimes[-1].value  
            else:
                nextExit = idx_X[0][0] + S
                #exit KO after missionEnd (missed these)
                if nextExit > len(koTimes):
                    nEnd    = np.where(sInds == n)
                    nextExitTime[nEnd]  = koTimes[-1].value
                    nextEntryTime[nEnd] = koTimes[-1].value
                #exit KO before missionEnd
                else:
                    nBad     = np.where(sInds == n)
                    nextExitTime[nBad] = koTimes[nextExit].value
                     
                    idx_E = np.where(koMap[n,nextExit:] == False)
                    #enters KO again after missionEnd
                    if not idx_E[0].tolist():
                        nEnd    = np.where(sInds == n)
                        nextEntryTime[nEnd] = koTimes[-1].value
                    else:
                        nextEntry = idx_E[0][0] + nextExit
                        #enters KO again after missionEnd (missed these)
                        if nextEntry > len(koTimes):
                            nEnd    = np.where(sInds == n)
                            nextEntryTime[nEnd] = koTimes[-1].value
                        #enters KO before missionEnd
                        else:
                            nextEntryTime[nBad] = koTimes[nextEntry].value

        observableTimes = np.vstack([nextExitTime,nextEntryTime])*u.d

        return observableTimes

    def star_angularSep(self,TL,old_sInd,sInds,currentTime):
        """Finds angular separation from old star to given list of stars
        
        This method returns the angular separation from the last observed 
        star to all others on the given list at the currentTime. 
        
        Args:
            TL (TargetList module):
                TargetList class object
            old_sInd (integer):
                Integer index of the last star of interest
            sInds (integer ndarray):
                Integer indices of the stars of interest
            currentTime (astropy Time array):
                Current absolute mission time in MJD

        Returns:
            sd (integer):
                Angular separation between two target stars 
        """
        # position vector of previous target star
        r_old = TL.starprop(old_sInd, currentTime)[0]
        u_old = r_old.value/np.linalg.norm(r_old)
        # position vector of new target stars
        r_new = TL.starprop(sInds, currentTime)
        u_new = (r_new.value.T/np.linalg.norm(r_new, axis=1)).T
        # angle between old and new stars
        sd = np.arccos(np.clip(np.dot(u_old, u_new.T), -1, 1))*u.rad
            
        # A-frame
        a1 = u_old/np.linalg.norm(u_old)    #normalized old look vector
        a2 = np.array( [a1[1], -a1[0], 0] ) #normal to a1
        a3 = np.cross(a1,a2)                #last part of the A basis vectors
        
        # finding sign of angle
        u2_Az = np.dot(a3,u_new.T)
        sgn = np.sign(u2_Az)
        
        return sgn*sd
        
    def solarSystem_body_position(self, currentTime, bodyname, eclip=False):
        """Finds solar system body positions vector in heliocentric equatorial (default)
        or ecliptic frame for current time (MJD).
        
        This passes all arguments to one of spk_body or keplerplanet, depending
        on the value of self.havejplephem.
        
        Args:
            currentTime (astropy Time array):
                Current absolute mission time in MJD
            bodyname (string):
                Solar system object name
            eclip (boolean):
                Boolean used to switch to heliocentric ecliptic frame. Defaults to 
                False, corresponding to heliocentric equatorial frame.
        
        Returns:
            r_body (astropy Quantity nx3 array):
                Solar system body positions in heliocentric equatorial (default)
                or ecliptic frame in units of AU
        
        Note: Use eclip=True to get ecliptic coordinates.
        
        """
        
        # heliocentric
        if bodyname == 'Sun':
            return np.zeros((currentTime.size, 3))*u.AU
        
        # choose JPL or static ephemerides
        if self.havejplephem:
            r_body = self.spk_body(currentTime, bodyname, eclip=eclip).to('AU')
        else:
            r_body = self.keplerplanet(currentTime, bodyname, eclip=eclip).to('AU')
        
        return r_body

    def spk_body(self, currentTime, bodyname, eclip=False):
        """Finds solar system body positions vector in heliocentric equatorial (default)
        or ecliptic frame for current time (MJD).
        
        This method uses spice kernel from NAIF to find heliocentric 
        equatorial position vectors for solar system objects.
        
        Args:
            currentTime (astropy Time array):
                Current absolute mission time in MJD
            bodyname (string):
                Solar system object name
            eclip (boolean):
                Boolean used to switch to heliocentric ecliptic frame. Defaults to 
                False, corresponding to heliocentric equatorial frame.
        
        Returns:
            r_body (astropy Quantity nx3 array):
                Solar system body positions in heliocentric equatorial (default)
                or ecliptic frame in units of AU
        
        Note: Use eclip=True to get ecliptic coordinates.
        
        """
        
        # dictionary of solar system bodies available in spice kernel (in km)
        bodies = {'Mercury': 199,
                  'Venus': 299,
                  'Earth': 399,
                  'Mars': 4,
                  'Jupiter': 5,
                  'Saturn': 6,
                  'Uranus': 7,
                  'Neptune': 8,
                  'Pluto': 9,
                  'Sun': 10,
                  'Moon': 301}
        assert bodies.has_key(bodyname), \
                 "%s is not a recognized body name."%(bodyname)
        
        # julian day time
        jdtime = np.array(currentTime.jd, ndmin=1)
        # body positions vector in heliocentric equatorial frame
        if bodies[bodyname] == 199:
            r_body = (self.kernel[0,1].compute(jdtime) +
                    self.kernel[1,199].compute(jdtime) -
                    self.kernel[0,10].compute(jdtime))
        elif bodies[bodyname] == 299:
            r_body = (self.kernel[0,2].compute(jdtime) +
                    self.kernel[2,299].compute(jdtime) -
                    self.kernel[0,10].compute(jdtime))
        elif bodies[bodyname] == 399:
            r_body = (self.kernel[0,3].compute(jdtime) +
                    self.kernel[3,399].compute(jdtime) -
                    self.kernel[0,10].compute(jdtime))
        elif bodies[bodyname] == 301:
            r_body = (self.kernel[0,3].compute(jdtime) +
                    self.kernel[3,301].compute(jdtime) -
                    self.kernel[0,10].compute(jdtime))
        else:
            r_body = (self.kernel[0,bodies[bodyname]].compute(jdtime) -
                    self.kernel[0,10].compute(jdtime))
        # reshape and convert units
        r_body = (r_body*u.km).T.to('AU')
        
        if eclip:
            # body positions vector in heliocentric ecliptic frame
            r_body = self.equat2eclip(r_body, currentTime)
        
        return r_body

    def keplerplanet(self, currentTime, bodyname, eclip=False):
        """Finds solar system body positions vector in heliocentric equatorial (default)
        or ecliptic frame for current time (MJD).
        
        This method uses algorithms 2 and 10 from Vallado 2013 to find 
        heliocentric equatorial position vectors for solar system objects.
        
        Args:
            currentTime (astropy Time array):
                Current absolute mission time in MJD
            bodyname (string):
                Solar system object name
            eclip (boolean):
                Boolean used to switch to heliocentric ecliptic frame. Defaults to 
                False, corresponding to heliocentric equatorial frame.
        
        Returns:
            r_body (astropy Quantity nx3 array):
                Solar system body positions in heliocentric equatorial (default)
                or ecliptic frame in units of AU
        
        Note: Use eclip=True to get ecliptic coordinates.
        
        """
        
        # Moon positions based on Earth positions
        if bodyname == 'Moon':
            r_Earth = self.keplerplanet(currentTime, 'Earth')
            return r_Earth + self.moon_earth(currentTime)
        
        assert self.planets.has_key(bodyname),\
                "%s is not a recognized body name."%(bodyname)
        
        # find Julian centuries from J2000
        TDB = self.cent(currentTime)
        # update ephemerides data (convert sma from km to AU)
        planet = self.planets[bodyname] 
        a = (self.propeph(planet.a, TDB)*u.km).to('AU').value
        e = self.propeph(planet.e, TDB)
        I = np.radians(self.propeph(planet.I, TDB))
        O = np.radians(self.propeph(planet.O, TDB))
        w = np.radians(self.propeph(planet.w, TDB))
        lM = np.radians(self.propeph(planet.lM, TDB))
        # find mean anomaly and argument of perigee
        M = (lM - w) % (2*np.pi)
        wp = (w - O) % (2*np.pi)
        # find eccentric anomaly
        E = eccanom(M,e)[0]
        # find true anomaly
        nu = np.arctan2(np.sin(E) * np.sqrt(1 - e**2), np.cos(E) - e)
        # find semiparameter
        p = a*(1 - e**2)
        # body positions vector in orbital plane
        rx = p*np.cos(nu)/(1 + e*np.cos(nu))
        ry = p*np.sin(nu)/(1 + e*np.cos(nu))
        rz = np.zeros(currentTime.size)
        r_orb = np.array([rx,ry,rz])
        # body positions vector in heliocentric ecliptic plane
        r_body = np.array([np.dot(np.dot(self.rot(-O[x], 3), 
                self.rot(-I[x], 1)), np.dot(self.rot(-wp[x], 3), 
                r_orb[:,x])) for x in range(currentTime.size)])*u.AU
        
        if not eclip:
            # body positions vector in heliocentric equatorial frame
            r_body = self.eclip2equat(r_body, currentTime)
        
        return r_body

    def moon_earth(self, currentTime):
        """Finds geocentric equatorial positions vector for Earth's moon
        
        This method uses Algorithm 31 from Vallado 2013 to find the geocentric
        equatorial positions vector for Earth's moon.
        
        Args:
            currentTime (astropy Time array):
                Current absolute mission time in MJD
        
        Returns:
            r_moon (astropy Quantity nx3 array):
                Geocentric equatorial position vector in units of AU
        
        """
        
        TDB = np.array(self.cent(currentTime), ndmin=1)
        la = np.radians(218.32 + 481267.8813*TDB + 
            6.29*np.sin(np.radians(134.9 + 477198.85*TDB)) - 
            1.27*np.sin(np.radians(259.2 - 413335.38*TDB)) + 
            0.66*np.sin(np.radians(235.7 + 890534.23*TDB)) + 
            0.21*np.sin(np.radians(269.9 + 954397.70*TDB)) - 
            0.19*np.sin(np.radians(357.5 + 35999.05*TDB)) - 
            0.11*np.sin(np.radians(186.6 + 966404.05*TDB)))
        phi = np.radians(5.13*np.sin(np.radians(93.3 + 483202.03*TDB)) + 
            0.28*np.sin(np.radians(228.2 + 960400.87*TDB)) - 
            0.28*np.sin(np.radians(318.3 + 6003.18*TDB)) - 
            0.17*np.sin(np.radians(217.6 - 407332.20*TDB)))
        P = np.radians(0.9508 + 0.0518*np.cos(np.radians(134.9 + 477198.85*TDB)) + 
            0.0095*np.cos(np.radians(259.2 - 413335.38*TDB)) + 
            0.0078*np.cos(np.radians(235.7 + 890534.23*TDB)) + 
            0.0028*np.cos(np.radians(269.9 + 954397.70*TDB)))
        e = np.radians(23.439291 - 0.0130042*TDB - 1.64e-7*TDB**2 + 5.04e-7*TDB**3)
        r = 1./np.sin(P)*6378.137 # km
        r_moon = r*np.array([np.cos(phi)*np.cos(la), 
                np.cos(e)*np.cos(phi)*np.sin(la) - np.sin(e)*np.sin(phi), 
                np.sin(e)*np.cos(phi)*np.sin(la) + np.cos(e)*np.sin(phi)])
        
        # set format and units
        r_moon = (r_moon*u.km).T.to('AU')
        
        return r_moon

    def cent(self, currentTime):
        """Finds time in Julian centuries since J2000 epoch
        
        This quantity is needed for many algorithms from Vallado 2013.
        
        Args:
            currentTime (astropy Time array):
                Current absolute mission time in MJD
            
        Returns:
            TDB (float ndarray):
                time in Julian centuries since the J2000 epoch 
        
        """
        
        j2000 = Time(2000., format='jyear')
        TDB = (currentTime.jd - j2000.jd)/36525.
        
        return TDB

    def propeph(self, x, TDB):
        """Propagates an ephemeris from Vallado 2013 to current time.
        
        Args:
            x (list):
                ephemeride list (maximum of 4 elements)
            TDB (float):
                time in Julian centuries since the J2000 epoch
        
        Returns:
            y (float ndarray):
                ephemeride value at current time
        
        """
        
        if isinstance(x, list):
            if len(x) < 4:
                q = 4 - len(x)
                i = 0
                while i < q:
                    x.append(0.)
                    i += 1
        elif (isinstance(x, float) or isinstance(x, int)):
            x = [float(x)]
            i = 0
            while i < 3:
                x.append(0.)
                i += 1
        
        # propagated ephem
        y = x[0] + x[1]*TDB + x[2]*(TDB**2) + x[3]*(TDB**3)
        # cast to array
        y = np.array(y, ndmin=1, copy=False)
        
        return y

    def rot(self, th, axis):
        """Finds the rotation matrix of angle th about the axis value
        
        Args:
            th (float):
                Rotation angle in radians
            axis (int): 
                Integer value denoting rotation axis (1,2, or 3)
        
        Returns:
            rot_th (float 3x3 ndarray):
                Rotation matrix
        
        """
        
        if axis == 1:
            rot_th = np.array([[1., 0., 0.], 
                    [0., np.cos(th), np.sin(th)], 
                    [0., -np.sin(th), np.cos(th)]])
        elif axis == 2:
            rot_th = np.array([[np.cos(th), 0., -np.sin(th)],
                    [0., 1., 0.],
                    [np.sin(th), 0., np.cos(th)]])
        elif axis == 3:
            rot_th = np.array([[np.cos(th), np.sin(th), 0.],
                    [-np.sin(th), np.cos(th), 0.],
                    [0., 0., 1.]])
        
        return rot_th

    def distForces(self, TL, sInd, currentTime):
        """Finds lateral and axial disturbance forces on an occulter 
        
        Args:
            TL (TargetList module):
                TargetList class object
            sInd (integer):
                Integer index of the star of interest
            currentTime (astropy Time):
                Current absolute mission time in MJD
                
        Returns:
            dF_lateral (astropy Quantity):
                Lateral disturbance force in units of N
            dF_axial (astropy Quantity):
                Axial disturbance force in units of N
        
        """
        
        # get spacecraft position vector
        r_obs = self.orbit(currentTime)[0]
        # sun -> earth position vector
        r_Es = self.solarSystem_body_position(currentTime, 'Earth')[0]
        # Telescope -> target vector and unit vector
        r_targ = TL.starprop(sInd, currentTime)[0] - r_obs
        u_targ = r_targ.value/np.linalg.norm(r_targ)
        # sun -> occulter vector
        r_Os = r_obs + self.occulterSep*u_targ
        # Earth-Moon barycenter -> spacecraft vectors
        r_TE = r_obs - r_Es
        r_OE = r_Os - r_Es
        # force on occulter
        Mfactor = -self.scMass*const.M_sun*const.G
        F_sO = r_Os/(np.linalg.norm(r_Os)*r_Os.unit)**3 * Mfactor
        F_EO = r_OE/(np.linalg.norm(r_OE)*r_OE.unit)**3 * Mfactor/328900.56
        F_O = F_sO + F_EO
        # force on telescope
        Mfactor = -self.coMass*const.M_sun*const.G
        F_sT = r_obs/(np.linalg.norm(r_obs)*r_obs.unit)**3 * Mfactor
        F_ET = r_TE/(np.linalg.norm(r_TE)*r_TE.unit)**3 * Mfactor/328900.56
        F_T = F_sT + F_ET
        # differential forces
        dF = F_O - F_T*self.scMass/self.coMass
        dF_axial = dF.dot(u_targ).to('N')
        dF_lateral = (dF - dF_axial*u_targ).to('N')
        dF_lateral = np.linalg.norm(dF_lateral)*dF_lateral.unit
        dF_axial = np.abs(dF_axial)
        
        return dF_lateral, dF_axial

    def mass_dec(self, dF_lateral, t_int):
        """Returns mass_used and deltaV 
        
        The values returned by this method are used to decrement spacecraft 
        mass for station-keeping.
        
        Args:
            dF_lateral (astropy Quantity):
                Lateral disturbance force in units of N
            t_int (astropy Quantity):
                Integration time in units of day
                
        Returns:
            intMdot (astropy Quantity):
                Mass flow rate in units of kg/s
            mass_used (astropy Quantity):
                Mass used in station-keeping units of kg
            deltaV (astropy Quantity):
                Change in velocity required for station-keeping in units of km/s
        
        """
        
        intMdot = (1./np.cos(np.radians(45))*np.cos(np.radians(5))*
                dF_lateral/const.g0/self.skIsp).to('kg/s')
        mass_used = (intMdot*t_int).to('kg')
        deltaV = (dF_lateral/self.scMass*t_int).to('km/s')
        
        return intMdot, mass_used, deltaV
    
    def mass_dec_sk(self, TL, sInd, currentTime, t_int):
        """Returns mass_used, deltaV and disturbance forces
        
        This method calculates all values needed to decrement spacecraft mass
        for station-keeping.
        
        Args:
            TL (TargetList module):
                TargetList class object
            sInd (integer):
                Integer index of the star of interest
            currentTime (astropy Time):
                Current absolute mission time in MJD
            t_int (astropy Quantity):
                Integration time in units of day
                
        Returns:
            dF_lateral (astropy Quantity):
                Lateral disturbance force in units of N
            dF_axial (astropy Quantity):
                Axial disturbance force in units of N
            intMdot (astropy Quantity):
                Mass flow rate in units of kg/s
            mass_used (astropy Quantity):
                Mass used in station-keeping units of kg
            deltaV (astropy Quantity):
                Change in velocity required for station-keeping in units of km/s
        
        """
        
        dF_lateral, dF_axial = self.distForces(TL, sInd, currentTime)
        intMdot, mass_used, deltaV = self.mass_dec(dF_lateral, t_int)
        
        return dF_lateral, dF_axial, intMdot, mass_used, deltaV
    
    def calculate_dV(self,dt,TL,nA,N,tA):  
        """Finds the change in velocity needed to transfer to a new star line of sight
        
        This method sums the total delta-V needed to transfer from one star
        line of sight to another. It determines the change in velocity to move from
        one station-keeping orbit to a transfer orbit at the current time, then from
        the transfer orbit to the next station-keeping orbit at currentTime + dt.
        Station-keeping orbits are modeled as discrete boundary value problems.
        This method can handle multiple indeces for the next target stars and calculates
        the dVs of each trajectory from the same starting star.
        
        Args:
            dt (float 1x1 ndarray):
                Number of days corresponding to starshade slew time
            TL (float 1x3 ndarray):
                TargetList class object
            nA (integer):
                Integer index of the current star of interest
            N  (integer):
                Integer index of the next star(s) of interest
            tA (astropy Time array):
                Current absolute mission time in MJD
                
        Returns:
            dV (float nx6 ndarray):
                State vectors in rotating frame in normalized units
        """

        dV = np.zeros(len(N))
        
        return dV*u.m/u.s    
        
    def calculate_slewTimes(self,TL,old_sInd,sInds,currentTime):
        """Finds slew times and separation angles between target stars
        
        This method determines the slew times of an occulter spacecraft needed
        to transfer from one star's line of sight to all others in a given 
        target list.
        
        Args:
            TL (TargetList module):
                TargetList class object
            old_sInd (integer):
                Integer index of the most recently observed star
            sInds (integer):
                Integer indeces of the star of interest
            currentTime (astropy Time):
                Current absolute mission time in MJD
                
        Returns:
            sd (astropy Quantity):
                Angular separation between stars in rad
            slewTimes (astropy Quantity):
                Time to transfer to new star line of sight in units of days
        """
    
        self.ao = self.thrust/self.scMass
        slewTime_fac = (2.*self.occulterSep/np.abs(self.ao)/(self.defburnPortion/2. - 
            self.defburnPortion**2/4.)).decompose().to('d2')

        if old_sInd is None:
            sd = np.array([np.radians(0)]*TL.nStars)*u.rad
            slewTimes = np.zeros(TL.nStars)*u.d
        else:
            sd = self.star_angularSep(TL,old_sInd,sInds,currentTime)
            # calculate slew time
            slewTimes = np.sqrt(slewTime_fac*np.sin(sd/2.))
        
        return sd,slewTimes
    
    def log_occulterResults(self,DRM,slewTimes,sInd,sd,dV):
        """Updates the given DRM to include occulter values and results
        
        Args:
            DRM (dict):
                Design Reference Mission, contains the results of one complete
                observation (detection and characterization)
            slewTimes (astropy Quantity):
                Time to transfer to new star line of sight in units of days
            sInd (integer):
                Integer index of the star of interest
            sd (astropy Quantity):
                Angular separation between stars in rad
            dV (astropy Quantity):
                Delta-V used to transfer to new star line of sight in units of m/s
                
        Returns:
            DRM (dict):
                Design Reference Mission, contains the results of one complete
                observation (detection and characterization)
        
        """
        
        DRM['slew_time'] = slewTimes.to('day')
        DRM['slew_angle'] = sd.to('deg')
        
        slew_mass_used = slewTimes*self.defburnPortion*self.flowRate
        DRM['slew_dV'] = (slewTimes*self.ao*self.defburnPortion).to('m/s')
        DRM['slew_mass_used'] = slew_mass_used.to('kg')
        self.scMass = self.scMass - slew_mass_used
        DRM['scMass'] = self.scMass.to('kg')
        
        return DRM

    class SolarEph:
        """Solar system ephemerides class 
        
        This class takes the constants in Appendix D.4 of Vallado as inputs
        and stores them for use in defining solar system ephemerides at a 
        given time.
        
        Args:
            a (list):
                semimajor axis list (in AU)
            e (list):
                eccentricity list
            I (list):
                inclination list
            O (list):
                right ascension of the ascending node list
            w (list):
                longitude of periapsis list
            lM (list):
                mean longitude list
                
        Each of these lists has a maximum of 4 elements. The values in 
        these lists are used to propagate the solar system planetary 
        ephemerides for a specific solar system planet.
        
        Attributes:
            a (list):
                list of semimajor axis (in AU)
            e (list):
                list of eccentricity
            I (list):
                list of inclination
            O (list):
                list of right ascension of the ascending node
            w (list):
                list of longitude of periapsis
            lM (list):
                list of mean longitude values
            
        Each of these lists has a maximum of 4 elements. The values in 
        these lists are used to propagate the solar system planetary 
        ephemerides for a specific solar system planet.
        
        """

        def __init__(self, a, e, I, O, w, lM):
            
            # store list of semimajor axis values (convert from AU to km)
            self.a = (a*u.AU).to('km').value
            if not isinstance(self.a, float):
                self.a = self.a.tolist()
            # store list of dimensionless eccentricity values
            self.e = e
            # store list of inclination values (degrees)
            self.I = I
            # store list of right ascension of ascending node values (degrees)
            self.O = O 
            # store list of longitude of periapsis values (degrees)
            self.w = w 
            # store list of mean longitude values (degrees)
            self.lM = lM

        def __str__(self):
            """String representation of the SolarEph object
            
            When the command 'print' is used on the SolarEph object, this 
            method will print the attribute values contained in the object
            
            """
            
            for att in self.__dict__.keys():
                print('%s: %r' % (att, getattr(self, att)))
            
            return 'SolarEph class object attributes'
<|MERGE_RESOLUTION|>--- conflicted
+++ resolved
@@ -1,1333 +1,1329 @@
-# -*- coding: utf-8 -*-
-from EXOSIMS.util.vprint import vprint
-from EXOSIMS.util.eccanom import eccanom
-import numpy as np
-import astropy.units as u
-import astropy.constants as const
-from astropy.time import Time
-from astropy.coordinates import SkyCoord
-try:
-    import cPickle as pickle
-except:
-    import pickle
-import hashlib
-import os,inspect
-import urllib
-
-class Observatory(object):
-    """Observatory class template
-    
-    This class contains all variables and methods necessary to perform
-    Observatory Definition Module calculations in exoplanet mission simulation.
-    
-    Args:
-        \*\*specs: 
-            user specified values
-        spkpath (str):
-            Path to SPK file on disk (Defaults to de432s.bsp). 
-    
-    Attributes:
-        koAngleMin (astropy Quantity):
-            Telescope minimum keepout angle in units of deg
-        koAngleMinMoon (astropy Quantity):
-            Telescope minimum keepout angle in units of deg, for the Moon only
-        koAngleMinEarth (astropy Quantity):
-            Telescope minimum keepout angle in units of deg, for the Earth only
-        koAngleMax (astropy Quantity):
-            Telescope maximum keepout angle (for occulter) in units of deg
-        koAngleSmall (astropy Quantity):
-            Telescope keepout angle for smaller (angular size) bodies in units of deg
-        settlingTime (astropy Quantity): 
-            Instrument settling time after repoint in units of day
-        thrust (astropy Quantity): 
-            Occulter slew thrust in units of mN
-        slewIsp (astropy Quantity): 
-            Occulter slew specific impulse in units of s
-        scMass (astropy Quantity): 
-            Occulter (maneuvering sc) wet mass in units of kg
-        dryMass (astropy Quantity): 
-            Occulter (maneuvering sc) dry mass in units of kg
-        coMass (astropy Quantity): 
-            Telescope (non-maneuvering sc) mass in units of kg
-        occulterSep (astropy Quantity): 
-            Occulter-telescope distance in units of km
-        skIsp (astropy Quantity): 
-            Station-keeping specific impulse in units of s
-        defburnPortion (float):
-            Default burn portion
-        flowRate (astropy Quantity): 
-            Slew flow rate in units of kg/day
-        checkKeepoutEnd (boolean):
-            Boolean signifying if the keepout method must be called at the end of 
-            each observation
-        forceStaticEphem (boolean):
-            Boolean used to force static ephemerides
-        constTOF (astropy Quantity 1x1 ndarray):
-            Constant time of flight for single occulter slew in units of day
-        maxdVpct (float):
-            Maximum percentage of total on board fuel used for single starshade slew
-    
-    Notes:
-        For finding positions of solar system bodies, this routine will attempt to 
-        use the jplephem module and a local SPK file on disk.  The module can be 
-        installed via pip or from source.  The default SPK file can be downloaded from
-        here: http://naif.jpl.nasa.gov/pub/naif/generic_kernels/spk/planets/de432s.bsp
-        and should be placed in the Observatory subdirectory of EXOSIMS.
-    
-    """
-
-    _modtype = 'Observatory'
-    _outspec = {}
-
-    def __init__(self, koAngleMin=45, koAngleMinMoon=None, koAngleMinEarth=None, 
-            koAngleMax=None, koAngleSmall=1, ko_dtStep=1, settlingTime=1, thrust=450, 
-            slewIsp=4160, scMass=6000, dryMass=3400, coMass=5800, occulterSep=55000, skIsp=220, 
-            defburnPortion=0.05, constTOF=14, maxdVpct=0.02, spkpath=None, checkKeepoutEnd=True, 
-            forceStaticEphem=False, occ_dtmin=10, occ_dtmax=61, occ_dtStep = 5, **specs):
-        
-        # load the vprint function (same line in all prototype module constructors)
-        self.vprint = vprint(specs.get('verbose', True))
-        
-        # validate inputs
-        assert isinstance(checkKeepoutEnd, bool), "checkKeepoutEnd must be a boolean."
-        assert isinstance(forceStaticEphem, bool), "forceStaticEphem must be a boolean."
-        
-        # default Observatory values
-        self.koAngleMin = koAngleMin*u.deg          # keepout minimum angle
-        koAngleMinMoon = koAngleMin if koAngleMinMoon is None else koAngleMinMoon 
-        self.koAngleMinMoon = koAngleMinMoon*u.deg  # keepout minimum angle: Moon-only
-        koAngleMinEarth = koAngleMin if koAngleMinEarth is None else koAngleMinEarth 
-        self.koAngleMinEarth = koAngleMinEarth*u.deg# keepout minimum angle: Earth-only
-        self.koAngleMax = koAngleMax*u.deg if koAngleMax is not None else koAngleMax  # keepout maximum angle (occulter)
-        self.koAngleSmall = koAngleSmall*u.deg      # keepout angle for smaller bodies
-        self.ko_dtStep = ko_dtStep*u.d              # time step for generating koMap of stars (day)
-        self.settlingTime = settlingTime*u.d        # instru. settling time after repoint
-        self.thrust = thrust*u.mN                   # occulter slew thrust (mN)
-        self.slewIsp = slewIsp*u.s                  # occulter slew specific impulse (s)
-        self.scMass = scMass*u.kg                   # occulter initial (wet) mass (kg)
-        self.dryMass = dryMass*u.kg                 # occulter dry mass (kg)
-        self.coMass = coMass*u.kg                   # telescope mass (kg)
-        self.occulterSep = occulterSep*u.km         # occulter-telescope distance (km)
-        self.skIsp = skIsp*u.s                      # station-keeping Isp (s)
-        self.defburnPortion = float(defburnPortion) # default burn portion
-        self.checkKeepoutEnd = bool(checkKeepoutEnd)# true if keepout called at obs end 
-        self.forceStaticEphem = bool(forceStaticEphem)# boolean used to force static ephem
-        self.constTOF = np.array([constTOF])*u.d    #starshade constant slew time (day)
-<<<<<<< HEAD
-        self.occ_dtmin  = occ_dtmin*u.d
-        self.occ_dtmax  = occ_dtmax*u.d
-        self.occ_dtStep = occ_dtStep*u.d
-        
-=======
-        self.maxdVpct = maxdVpct
-
->>>>>>> 470b7e07
-        # find amount of fuel on board starshade and an upper bound for single slew dV
-        self.dVtot = self.slewIsp*const.g0*np.log(self.scMass/self.dryMass)
-        self.dVmax  = self.dVtot * self.maxdVpct        
-        
-        # set values derived from quantities above
-        # slew flow rate (kg/day)
-        self.flowRate = (self.thrust/const.g0/self.slewIsp).to('kg/day')
-        
-        # if jplephem is available, we'll use that for propagating solar system bodies
-        # otherwise, use static ephemerides
-        if self.forceStaticEphem is False:
-            try:
-                from jplephem.spk import SPK
-                self.havejplephem = True
-            except ImportError:
-                self.vprint("WARNING: Module jplephem not found, " \
-                        + "using static solar system ephemerides.")
-                self.havejplephem = False
-        else:
-            self.havejplephem = False
-            self.vprint("Using static solar system ephemerides.")
-        
-        # populate outspec
-        for att in self.__dict__.keys():
-            if att not in ['vprint']:
-                dat = self.__dict__[att]
-                self._outspec[att] = dat.value if isinstance(dat, u.Quantity) else dat
-        
-        # define function for calculating obliquity of the ecliptic 
-        # (arg Julian centuries from J2000)
-        self.obe = lambda TDB: 23.439279 - 0.0130102*TDB - 5.086e-8*(TDB**2) + \
-                5.565e-7*(TDB**3) + 1.6e-10*(TDB**4) + 1.21e-11*(TDB**5) 
-        
-        # if you have jplephem, load spice file, otherwise load static ephem
-        if self.havejplephem:
-            if (spkpath is None) or not(os.path.exists(spkpath)):
-                # if the path does not exist, load the default de432s.bsp
-                classpath = os.path.split(inspect.getfile(self.__class__))[0]
-                classpath = os.path.normpath(os.path.join(classpath, '..', 
-                        'Observatory'))
-                filename = 'de432s.bsp'
-                spkpath = os.path.join(classpath, filename)
-                # attempt to fetch ephemeris and cache locally in EXOSIMS/Observatory/
-                if not os.path.exists(spkpath) and os.access(classpath, os.W_OK|os.X_OK):
-                    spk_on_web = 'https://naif.jpl.nasa.gov/pub/naif/generic_kernels/spk/planets/de432s.bsp'
-                    self.vprint("Fetching planetary ephemeris from %s to %s" % (spk_on_web, spkpath))
-                    try:
-                        urllib.urlretrieve(spk_on_web, spkpath)
-                    except:
-                        # Note: the SPK.open() below will fail in this case
-                        self.vprint("Error: Remote fetch failed. Fetch manually or see install instructions.")
-            self.kernel = SPK.open(spkpath)
-        else:
-            """All ephemeride data from Vallado Appendix D.4
-            Values are: a = sma (AU), e = eccentricity, I = inclination (deg),
-                        O = long. ascending node (deg), w = long. perihelion (deg),
-                        lM = mean longitude (deg)
-            
-            """
-            
-            # store ephemerides data in heliocentric true ecliptic frame
-            a = 0.387098310
-            e = [0.20563175, 0.000020406, -0.0000000284, -0.00000000017]
-            I = [7.004986, -0.0059516, 0.00000081, 0.000000041]
-            O = [48.330893, -0.1254229, -0.00008833, -0.000000196]
-            w = [77.456119, 0.1588643, -0.00001343, 0.000000039]
-            lM = [252.250906, 149472.6746358, -0.00000535, 0.000000002]
-            Mercury = self.SolarEph(a, e, I, O, w, lM)
-            
-            a = 0.723329820
-            e = [0.00677188, -0.000047766, 0.0000000975, 0.00000000044]
-            I = [3.394662, -0.0008568, -0.00003244, 0.000000010]
-            O = [76.679920, -0.2780080, -0.00014256, -0.000000198]
-            w = [131.563707, 0.0048646, -0.00138232, -0.000005332]
-            lM = [181.979801, 58517.8156760, 0.00000165, -0.000000002]
-            Venus = self.SolarEph(a, e, I, O, w, lM)
-            
-            a = 1.000001018
-            e = [0.01670862, -0.000042037, -0.0000001236, 0.00000000004]
-            I = [0., 0.0130546, -0.00000931, -0.000000034]
-            O = [174.873174, -0.2410908, 0.00004067, -0.000001327]
-            w = [102.937348, 0.3225557, 0.00015026, 0.000000478]
-            lM = [100.466449, 35999.3728519, -0.00000568, 0.]
-            Earth = self.SolarEph(a, e, I, O, w, lM)
-            
-            a = 1.523679342
-            e = [0.09340062, 0.000090483, -0.0000000806, -0.00000000035]
-            I = [1.849726, -0.0081479, -0.00002255, -0.000000027]
-            O = [49.558093, -0.2949846, -0.00063993, -0.000002143]
-            w = [336.060234, 0.4438898, -0.00017321, 0.000000300]
-            lM = [355.433275, 19140.2993313, 0.00000261, -0.000000003]
-            Mars = self.SolarEph(a, e, I, O, w, lM)
-            
-            a = [5.202603191, 0.0000001913]
-            e = [0.04849485, 0.000163244, -0.0000004719, -0.00000000197]
-            I = [1.303270, -0.0019872, 0.00003318, 0.000000092]
-            O = [100.464441, 0.1766828, 0.00090387, -0.000007032]
-            w = [14.331309, 0.2155525, 0.00072252, -0.000004590]
-            lM = [34.351484, 3034.9056746, -0.00008501, 0.000000004]
-            Jupiter = self.SolarEph(a, e, I, O, w, lM)
-            
-            a = [9.554909596, -0.0000021389]
-            e = [0.05550862, -0.000346818, -0.0000006456, 0.00000000338]
-            I = [2.488878, 0.0025515, -0.00004903, 0.000000018]
-            O = [113.665524, -0.2566649, -0.00018345, 0.000000357]
-            w = [93.056787, 0.5665496, 0.00052809, 0.000004882]
-            lM = [50.077471, 1222.1137943, 0.00021004, -0.000000019]
-            Saturn = self.SolarEph(a, e, I, O, w, lM)
-            
-            a = [19.218446062, -0.0000000372, 0.00000000098]
-            e = [0.04629590, -0.000027337, 0.0000000790, 0.00000000025]
-            I = [0.773196, -0.0016869, 0.00000349, 0.000000016]
-            O = [74.005947, 0.0741461, 0.00040540, 0.000000104]
-            w = [173.005159, 0.0893206, -0.00009470, 0.000000413]
-            lM = [314.055005, 428.4669983, -0.00000486, 0.000000006]
-            Uranus = self.SolarEph(a, e, I, O, w, lM)
-            
-            a = [30.110386869, -0.0000001663, 0.00000000069]
-            e = [0.00898809, 0.000006408, -0.0000000008]
-            I = [1.769952, 0.0002257, 0.00000023, -0.000000000]
-            O = [131.784057, -0.0061651, -0.00000219, -0.000000078]
-            w = [48.123691, 0.0291587, 0.00007051, 0.]
-            lM = [304.348665, 218.4862002, 0.00000059, -0.000000002]
-            Neptune = self.SolarEph(a, e, I, O, w, lM)
-            
-            a = [39.48168677, -0.00076912]
-            e = [0.24880766, 0.00006465]
-            I = [17.14175, 0.003075]
-            O = [110.30347, -0.01036944]
-            w = [224.06676, -0.03673611]
-            lM = [238.92881, 145.2078]
-            Pluto = self.SolarEph(a, e, I, O, w, lM)
-            
-            # store all as dictionary:
-            self.planets = {'Mercury': Mercury,
-                            'Venus': Venus,
-                            'Earth': Earth,
-                            'Mars': Mars,
-                            'Jupiter': Jupiter,
-                            'Saturn': Saturn,
-                            'Uranus': Uranus,
-                            'Neptune': Neptune,
-                            'Pluto': Pluto}
-
-    def __str__(self):
-        """String representation of the Observatory object
-        
-        When the command 'print' is used on the Observatory object, this method
-        will print the attribute values contained in the object
-        
-        """
-        
-        for att in self.__dict__.keys():
-            print('%s: %r' % (att, getattr(self, att)))
-        
-        return 'Observatory class object attributes'
-
-    def equat2eclip(self, r_equat, currentTime, rotsign=1):
-        """Rotates heliocentric coordinates from equatorial to ecliptic frame.
-        
-        Args:
-            r_equat (astropy Quantity nx3 array):
-                Positions vector in heliocentric equatorial frame in units of AU
-            currentTime (astropy Time array):
-                Current absolute mission time in MJD
-            rotsign (integer):
-                Optional flag, default 1, set -1 to reverse the rotation
-        
-        Returns:
-            r_eclip (astropy Quantity nx3 array):
-                Positions vector in heliocentric ecliptic frame in units of AU
-        
-        """
-        
-        # check size of arrays
-        assert currentTime.size == 1 or currentTime.size == len(r_equat), \
-                "If multiple times and positions, currentTime and r_equat sizes must match"
-        # find Julian centuries from J2000
-        TDB = self.cent(currentTime)
-        # find obliquity of the ecliptic
-        obe = rotsign*np.array(np.radians(self.obe(TDB)), ndmin=1)
-        # positions vector in heliocentric ecliptic frame
-        if currentTime.size == 1:
-            r_eclip = np.array([np.dot(self.rot(obe[0], 1), 
-                r_equat[x,:].to('AU').value) for x in range(len(r_equat))])*u.AU
-        else:
-            r_eclip = np.array([np.dot(self.rot(obe[x], 1), 
-                r_equat[x,:].to('AU').value) for x in range(len(r_equat))])*u.AU
-        
-        return r_eclip
-
-    def eclip2equat(self, r_eclip, currentTime):
-        """Rotates heliocentric coordinates from ecliptic to equatorial frame.
-        
-        Args:
-            r_eclip (astropy Quantity nx3 array):
-                Positions vector in heliocentric ecliptic frame in units of AU
-            currentTime (astropy Time array):
-                Current absolute mission time in MJD
-        
-        Returns:
-            r_equat (astropy Quantity nx3 array):
-                Positions vector in heliocentric equatorial frame in units of AU
-        
-        """
-        
-        r_equat = self.equat2eclip(r_eclip, currentTime, rotsign=-1)
-        
-        return r_equat
-
-    def orbit(self, currentTime, eclip=False):
-        """Finds observatory orbit positions vector in heliocentric equatorial (default)
-        or ecliptic frame for current time (MJD).
-        
-        This method returns the telescope geosynchronous circular orbit position vector.
-        
-        Args:
-            currentTime (astropy Time array):
-                Current absolute mission time in MJD
-            eclip (boolean):
-                Boolean used to switch to heliocentric ecliptic frame. Defaults to 
-                False, corresponding to heliocentric equatorial frame.
-        
-        Returns:
-            r_obs (astropy Quantity nx3 array):
-                Observatory orbit positions vector in heliocentric equatorial (default)
-                or ecliptic frame in units of AU
-        
-        Note: Use eclip=True to get ecliptic coordinates.
-        
-        """
-        
-        mjdtime = np.array(currentTime.mjd, ndmin=1) # modified julian day time
-        t = mjdtime % 1                     # gives percent of day
-        f = 2.*np.pi                        # orbital frequency (2*pi/sideral day)
-        r = (42164.*u.km).to('AU').value    # orbital height (convert from km to AU)
-        I = np.radians(28.5)                # orbital inclination in degrees
-        O = np.radians(228.)                # right ascension of the ascending node
-        
-        # observatory positions vector wrt Earth in orbital plane
-        r_orb = r*np.array([np.cos(f*t), np.sin(f*t), np.zeros(t.size)])
-        # observatory positions vector wrt Earth in equatorial frame
-        r_obs_earth = np.dot(np.dot(self.rot(-O, 3), self.rot(-I, 1)), r_orb).T*u.AU
-        # Earth positions vector in heliocentric equatorial frame
-        r_earth = self.solarSystem_body_position(currentTime, 'Earth')
-        # observatory positions vector in heliocentric equatorial frame
-        r_obs = (r_obs_earth + r_earth).to('AU')
-        
-        assert np.all(np.isfinite(r_obs)), \
-                "Observatory positions vector r_obs has infinite value."
-        
-        if eclip:
-            # observatory positions vector in heliocentric ecliptic frame
-            r_obs = self.equat2eclip(r_obs, currentTime)
-        
-        return r_obs
-
-    def keepout(self, TL, sInds, currentTime, returnExtra=False):
-        """Finds keepout Boolean values for stars of interest.
-        
-        This method returns the keepout Boolean values for stars of interest, where
-        True is an observable star.
-        
-        Args:
-            TL (TargetList module):
-                TargetList class object
-            sInds (integer ndarray):
-                Integer indices of the stars of interest
-            currentTime (astropy Time array):
-                Current absolute mission time in MJD
-            returnExtra (boolean):
-                Optional flag, default False, set True to return additional rates 
-                for validation
-                
-        Returns:
-            kogood (boolean ndarray):
-                True is a target unobstructed and observable, and False is a 
-                target unobservable due to obstructions in the keepout zone.
-        
-        Note: If multiple times and targets, currentTime and sInds sizes must match.
-        
-        """
-        
-        # if multiple time values, check they are different otherwise reduce to scalar
-        if currentTime.size > 1:
-            if np.all(currentTime == currentTime[0]):
-                currentTime = currentTime[0]
-        
-        # cast sInds to array
-        sInds = np.array(sInds, ndmin=1, copy=False)
-        # get all array sizes
-        nStars = sInds.size
-        nTimes = currentTime.size
-        nBodies = 11
-        assert nStars == 1 or nTimes == 1 or nTimes == nStars, \
-                "If multiple times and targets, currentTime and sInds sizes must match"
-        
-        # observatory positions vector in heliocentric equatorial frame
-        r_obs = self.orbit(currentTime)
-        # traget star positions vector in heliocentric equatorial frame
-        r_targ = TL.starprop(sInds, currentTime)
-        # body positions vector in heliocentric equatorial frame
-        r_body = np.array([
-            self.solarSystem_body_position(currentTime, 'Sun').to('AU').value,
-            self.solarSystem_body_position(currentTime, 'Moon').to('AU').value,
-            self.solarSystem_body_position(currentTime, 'Earth').to('AU').value,
-            self.solarSystem_body_position(currentTime, 'Mercury').to('AU').value,
-            self.solarSystem_body_position(currentTime, 'Venus').to('AU').value,
-            self.solarSystem_body_position(currentTime, 'Mars').to('AU').value,
-            self.solarSystem_body_position(currentTime, 'Jupiter').to('AU').value,
-            self.solarSystem_body_position(currentTime, 'Saturn').to('AU').value,
-            self.solarSystem_body_position(currentTime, 'Uranus').to('AU').value,
-            self.solarSystem_body_position(currentTime, 'Neptune').to('AU').value,
-            self.solarSystem_body_position(currentTime, 'Pluto').to('AU').value])*u.AU
-        # position vectors wrt spacecraft
-        r_targ = (r_targ - r_obs).to('pc')
-        r_body = (r_body - r_obs).to('AU')
-        # unit vectors wrt spacecraft
-        u_targ = (r_targ.value.T/np.linalg.norm(r_targ, axis=-1)).T
-        u_body = (r_body.value.T/np.linalg.norm(r_body, axis=-1).T).T
-        
-        # create koangles for all bodies, set by telescope minimum keepout angle for 
-        # brighter objects (Sun, Moon, Earth) and defaults to 1 degree for other bodies
-        koangles = np.ones(nBodies)*self.koAngleMin
-        # allow Moon, Earth to be set individually (default to koAngleMin)
-        koangles[1] = self.koAngleMinMoon 
-        koangles[2] = self.koAngleMinEarth
-        # keepout angle for small bodies (other planets)
-        koangles[3:] = self.koAngleSmall
-        
-        # find angles and make angle comparisons to build kogood array:
-        # if bright objects have an angle with the target vector less than koangle 
-        # (e.g. pi/4) they are in the field of view and the target star may not be
-        # observed, thus ko associated with this target becomes False
-        nkogood = np.maximum(nStars, nTimes)
-        kogood = np.array([True]*nkogood)
-        culprit = np.zeros([nkogood, nBodies])
-        for i in xrange(nkogood):
-            u_b = u_body[:,0,:] if nTimes == 1 else u_body[:,i,:]
-            u_t = u_targ[0,:] if nStars == 1 else u_targ[i,:]
-            angles = np.arccos(np.clip(np.dot(u_b, u_t), -1, 1))*u.rad
-            culprit[i,:] = (angles < koangles)
-            # if this mode has an occulter, check maximum keepout angle for the Sun
-            if self.koAngleMax is not None:
-                culprit[i,0] = (culprit[i,0] or (angles[0] > self.koAngleMax))
-            if np.any(culprit[i,:]):
-                kogood[i] = False
-        
-        # check to make sure all elements in kogood are Boolean
-        trues = [isinstance(element, np.bool_) for element in kogood]
-        assert all(trues), "An element of kogood is not Boolean"
-        
-        if returnExtra:
-            return kogood, r_body, r_targ, culprit, koangles
-        else:
-            return kogood
-    
-    def generate_koMap(self,TL,missionStart,missionFinishAbs):
-        """Creates keepout map for all targets throughout mission lifetime.
-        
-        This method returns a binary map showing when all stars in the given 
-        target list are in or out of the keepout zone (i.e. when they are not
-        observable) from mission start to mission finish.
-        
-        Args:
-            TL (TargetList module):
-                TargetList class object
-            missionStart (astropy Time array):
-                Absolute start of mission time in MJD
-            missionFinishAbs (astropy Time array):
-                Absolute end of mission time in MJD
-            mode (dict):
-                Selected observing mode
-                
-        Returns:
-            koMap (boolean ndarray):
-                True is a target unobstructed and observable, and False is a 
-                target unobservable due to obstructions in the keepout zone.
-            koTimes (astropy Time ndarray):
-                Absolute MJD mission times from start to end in steps of 1 d
-        
-        """
-        # generating hash name
-        classpath = os.path.split(inspect.getfile(self.__class__))[0]
-        filename  = 'koMap_'
-        atts = ['koAngleMin', 'koAngleMinMoon', 'koAngleMinEarth', 'koAngleMax', 'koAngleSmall', 'ko_dtStep']
-        extstr = ''
-        for att in sorted(atts, key=str.lower):
-            if not callable(getattr(self, att)):
-                extstr += '%s: ' % att + str(getattr(self, att)) + ' '
-        extstr += '%s: ' % 'missionStart'     + str(missionStart)     + ' '
-        extstr += '%s: ' % 'missionFinishAbs' + str(missionFinishAbs) + ' '
-        extstr += '%s: ' % 'Name' + str(getattr(TL, 'Name')) + ' '
-        ext = hashlib.md5(extstr).hexdigest()
-        filename += ext
-        koPath = os.path.join(classpath, filename+'.comp')
-        
-        # global times when keepout is checked for all stars
-        koTimes = np.arange(missionStart.value, missionFinishAbs.value, self.ko_dtStep.value)
-        koTimes = Time(koTimes,format='mjd')
-
-        if os.path.exists(koPath):
-            # keepout map already exists for parameters
-            print 'Loading cached keepout map file from %s' % koPath
-            A = pickle.load(open(koPath, 'rb'))
-            print 'Keepout Map loaded from cache.'
-            koMap = A['koMap']
-        else:
-            print 'Cached keepout map file not found at "%s".' % koPath
-            # looping over all stars to generate map of when all stars are observable
-            print 'Starting keepout calculations for %s stars.' % TL.nStars
-            koMap = np.zeros([TL.nStars,len(koTimes)])
-            for n in range(TL.nStars):
-                koMap[n,:] = self.keepout(TL,n,koTimes,False)
-                if not n % 50: print '   [%s / %s] completed.' % (n,TL.nStars)
-            A = {'koMap':koMap}
-            pickle.dump(A, open(koPath, 'wb'))
-            print 'Keepout Map calculations finished'
-            print 'Keepout Map array stored in %r' % koPath
-            
-        return koMap,koTimes
-    
-    def calculate_observableTimes(self, TL, sInds, currentTime, koMap, koTimes, mode):
-        """Returns the next window of time during which targets are observable
-        
-        This method returns a nx2 ndarray of times for every star given in the
-        target list. The two entries for every star are the next times (after 
-        current time) when the star exits and enters keepout (i.e. the start 
-        and end times of the next window of observability). 
-        
-        Args:
-            TL (TargetList module):
-                TargetList class object
-            sInds (integer ndarray):
-                Integer indices of the stars of interest
-            currentTime (astropy Time array):
-                Current absolute mission time in MJD
-            koMap (integer ndarray nxm):
-                Keepout values for n stars throughout time range of length m
-            koTimes (astropy Time ndarray):
-                Absolute MJD mission times from start to end in steps of 1 d
-            mode (dict):
-                Selected observing mode            
-                
-        Returns:
-            observableTimes (astropy 2xn Time ndarray):
-                Start and end times of next observability time window in
-                absolute time MJD
-        """
-        # creating time arrays to use in the keepout method (# stars == # times)
-        # minimum slew time for occulter to align with new star
-        if mode['syst']['occulter']: nextObTimes = np.ones(len(sInds))*currentTime.value + self.occ_dtmin.value
-        else:                        nextObTimes = np.ones(len(sInds))*currentTime.value
-        nextObTimes = Time(nextObTimes,format='mjd')  #converting to astropy MJD time array
-        
-        # finding observable times 
-        observableTimes     = self.find_nextObsWindow(TL,sInds,nextObTimes,koMap,koTimes).value
-        observableTimesNorm = observableTimes - nextObTimes.value #days since currentTime
-        
-        # in case of an occulter, correct for short windows
-        if mode['syst']['occulter']:
-            # find length of observable range in days
-            observable_range = np.diff(observableTimesNorm,axis=0)[0]
-            # re-do calculations for observable windows that are less than 5 days long
-            reDo = np.where(observable_range < self.occ_dtmin.value)[0]
-            if reDo.size:
-                correctedObTimes = nextObTimes[reDo].value + observableTimesNorm[1,reDo]
-                correctedObTimes = Time(correctedObTimes,format='mjd')
-                observableTimes[:,reDo] = self.find_nextObsWindow(TL,reDo,correctedObTimes,koMap,koTimes).value
-
-        return Time(observableTimes,format='mjd') 
-    
-    def find_nextObsWindow(self,TL,sInds,currentTimes,koMap,koTimes):
-        """Method used by calculate_observableTimes for finding next observable windows
-        
-        This method returns a nx2 ndarray of times for every star given in the
-        target list. The two entries for every star are the next times (after 
-        current time) when the star exits and enters keepout (i.e. the start 
-        and end times of the next window of observability). 
-        
-        Args:
-            TL (TargetList module):
-                TargetList class object
-            sInds (integer ndarray):
-                Integer indices of the stars of interest
-            currentTimes (astropy Time array):
-                Current absolute mission time in MJD same length as sInds
-            koMap (integer ndarray nxm):
-                Keepout values for n stars throughout time range of length m
-            koTimes (astropy Time ndarray):
-                Absolute MJD mission times from start to end in steps of 1 d
-            mode (dict):
-                Selected observing mode            
-                
-        Returns:
-            observableTimes (nx2 ndarray):
-                Start and end times of next observability time window in MJD
-        """
-        # create arrays
-        nLoops = len(sInds)
-        nextExitTime  = np.zeros(nLoops)
-        nextEntryTime = np.zeros(nLoops)
-
-        #getting saved time closest to currentTime
-        xx     = [abs(koTimes - currentTimes[t]).value for t in range(nLoops)]
-        xxMin  = np.min(xx,axis=1)
-        T      = np.array([np.where( xx[x] == xxMin[x] )[0][0] for x in range(nLoops)])
-            
-        #checking to see if stars are in keepout at currentTime
-        kogoodStart = [bool(koMap[x,S]) for x,S in zip(sInds,T)]
-        kobadStart  = [bool(not koMap[x,S]) for x,S in zip(sInds,T)]
-        nextExitTime[kogoodStart] = currentTimes[kogoodStart].value
-        
-        #finding next entry into keepout for currently observable stars
-        for n,S in zip(sInds[kogoodStart],T[kogoodStart]):
-            idxG_E = np.where(koMap[n,S:] == False)
-            
-            #enters KO after missionEnd
-            if not idxG_E[0].tolist():
-                nEnd    = np.where(sInds == n)
-                nextEntryTime[nEnd] = koTimes[-1].value
-            else:
-                nextEntry = idxG_E[0][0] + S
-                #enters KO after missionEnd (missed these)
-                if nextEntry > len(koTimes):
-                    nEnd    = np.where(sInds == n)
-                    nextEntryTime[nEnd] = koTimes[-1].value
-                #enters KO before missionEnd 
-                else:
-                    nGood     = np.where(sInds == n)
-                    nextEntryTime[nGood] = koTimes[nextEntry].value
-            
-        #finding next exit and entry of keepout for unobservable stars (in keepout)
-        for n,S in zip(sInds[kobadStart],T[kobadStart]):
-            idx_X = np.where(koMap[n,S:])
-            
-            #exit KO after missionEnd (enter after as well)
-            if not idx_X[0].tolist():
-                nEnd                = np.where(sInds == n)
-                nextExitTime[nEnd]  = koTimes[-1].value
-                nextEntryTime[nEnd] = koTimes[-1].value  
-            else:
-                nextExit = idx_X[0][0] + S
-                #exit KO after missionEnd (missed these)
-                if nextExit > len(koTimes):
-                    nEnd    = np.where(sInds == n)
-                    nextExitTime[nEnd]  = koTimes[-1].value
-                    nextEntryTime[nEnd] = koTimes[-1].value
-                #exit KO before missionEnd
-                else:
-                    nBad     = np.where(sInds == n)
-                    nextExitTime[nBad] = koTimes[nextExit].value
-                     
-                    idx_E = np.where(koMap[n,nextExit:] == False)
-                    #enters KO again after missionEnd
-                    if not idx_E[0].tolist():
-                        nEnd    = np.where(sInds == n)
-                        nextEntryTime[nEnd] = koTimes[-1].value
-                    else:
-                        nextEntry = idx_E[0][0] + nextExit
-                        #enters KO again after missionEnd (missed these)
-                        if nextEntry > len(koTimes):
-                            nEnd    = np.where(sInds == n)
-                            nextEntryTime[nEnd] = koTimes[-1].value
-                        #enters KO before missionEnd
-                        else:
-                            nextEntryTime[nBad] = koTimes[nextEntry].value
-
-        observableTimes = np.vstack([nextExitTime,nextEntryTime])*u.d
-
-        return observableTimes
-
-    def star_angularSep(self,TL,old_sInd,sInds,currentTime):
-        """Finds angular separation from old star to given list of stars
-        
-        This method returns the angular separation from the last observed 
-        star to all others on the given list at the currentTime. 
-        
-        Args:
-            TL (TargetList module):
-                TargetList class object
-            old_sInd (integer):
-                Integer index of the last star of interest
-            sInds (integer ndarray):
-                Integer indices of the stars of interest
-            currentTime (astropy Time array):
-                Current absolute mission time in MJD
-
-        Returns:
-            sd (integer):
-                Angular separation between two target stars 
-        """
-        # position vector of previous target star
-        r_old = TL.starprop(old_sInd, currentTime)[0]
-        u_old = r_old.value/np.linalg.norm(r_old)
-        # position vector of new target stars
-        r_new = TL.starprop(sInds, currentTime)
-        u_new = (r_new.value.T/np.linalg.norm(r_new, axis=1)).T
-        # angle between old and new stars
-        sd = np.arccos(np.clip(np.dot(u_old, u_new.T), -1, 1))*u.rad
-            
-        # A-frame
-        a1 = u_old/np.linalg.norm(u_old)    #normalized old look vector
-        a2 = np.array( [a1[1], -a1[0], 0] ) #normal to a1
-        a3 = np.cross(a1,a2)                #last part of the A basis vectors
-        
-        # finding sign of angle
-        u2_Az = np.dot(a3,u_new.T)
-        sgn = np.sign(u2_Az)
-        
-        return sgn*sd
-        
-    def solarSystem_body_position(self, currentTime, bodyname, eclip=False):
-        """Finds solar system body positions vector in heliocentric equatorial (default)
-        or ecliptic frame for current time (MJD).
-        
-        This passes all arguments to one of spk_body or keplerplanet, depending
-        on the value of self.havejplephem.
-        
-        Args:
-            currentTime (astropy Time array):
-                Current absolute mission time in MJD
-            bodyname (string):
-                Solar system object name
-            eclip (boolean):
-                Boolean used to switch to heliocentric ecliptic frame. Defaults to 
-                False, corresponding to heliocentric equatorial frame.
-        
-        Returns:
-            r_body (astropy Quantity nx3 array):
-                Solar system body positions in heliocentric equatorial (default)
-                or ecliptic frame in units of AU
-        
-        Note: Use eclip=True to get ecliptic coordinates.
-        
-        """
-        
-        # heliocentric
-        if bodyname == 'Sun':
-            return np.zeros((currentTime.size, 3))*u.AU
-        
-        # choose JPL or static ephemerides
-        if self.havejplephem:
-            r_body = self.spk_body(currentTime, bodyname, eclip=eclip).to('AU')
-        else:
-            r_body = self.keplerplanet(currentTime, bodyname, eclip=eclip).to('AU')
-        
-        return r_body
-
-    def spk_body(self, currentTime, bodyname, eclip=False):
-        """Finds solar system body positions vector in heliocentric equatorial (default)
-        or ecliptic frame for current time (MJD).
-        
-        This method uses spice kernel from NAIF to find heliocentric 
-        equatorial position vectors for solar system objects.
-        
-        Args:
-            currentTime (astropy Time array):
-                Current absolute mission time in MJD
-            bodyname (string):
-                Solar system object name
-            eclip (boolean):
-                Boolean used to switch to heliocentric ecliptic frame. Defaults to 
-                False, corresponding to heliocentric equatorial frame.
-        
-        Returns:
-            r_body (astropy Quantity nx3 array):
-                Solar system body positions in heliocentric equatorial (default)
-                or ecliptic frame in units of AU
-        
-        Note: Use eclip=True to get ecliptic coordinates.
-        
-        """
-        
-        # dictionary of solar system bodies available in spice kernel (in km)
-        bodies = {'Mercury': 199,
-                  'Venus': 299,
-                  'Earth': 399,
-                  'Mars': 4,
-                  'Jupiter': 5,
-                  'Saturn': 6,
-                  'Uranus': 7,
-                  'Neptune': 8,
-                  'Pluto': 9,
-                  'Sun': 10,
-                  'Moon': 301}
-        assert bodies.has_key(bodyname), \
-                 "%s is not a recognized body name."%(bodyname)
-        
-        # julian day time
-        jdtime = np.array(currentTime.jd, ndmin=1)
-        # body positions vector in heliocentric equatorial frame
-        if bodies[bodyname] == 199:
-            r_body = (self.kernel[0,1].compute(jdtime) +
-                    self.kernel[1,199].compute(jdtime) -
-                    self.kernel[0,10].compute(jdtime))
-        elif bodies[bodyname] == 299:
-            r_body = (self.kernel[0,2].compute(jdtime) +
-                    self.kernel[2,299].compute(jdtime) -
-                    self.kernel[0,10].compute(jdtime))
-        elif bodies[bodyname] == 399:
-            r_body = (self.kernel[0,3].compute(jdtime) +
-                    self.kernel[3,399].compute(jdtime) -
-                    self.kernel[0,10].compute(jdtime))
-        elif bodies[bodyname] == 301:
-            r_body = (self.kernel[0,3].compute(jdtime) +
-                    self.kernel[3,301].compute(jdtime) -
-                    self.kernel[0,10].compute(jdtime))
-        else:
-            r_body = (self.kernel[0,bodies[bodyname]].compute(jdtime) -
-                    self.kernel[0,10].compute(jdtime))
-        # reshape and convert units
-        r_body = (r_body*u.km).T.to('AU')
-        
-        if eclip:
-            # body positions vector in heliocentric ecliptic frame
-            r_body = self.equat2eclip(r_body, currentTime)
-        
-        return r_body
-
-    def keplerplanet(self, currentTime, bodyname, eclip=False):
-        """Finds solar system body positions vector in heliocentric equatorial (default)
-        or ecliptic frame for current time (MJD).
-        
-        This method uses algorithms 2 and 10 from Vallado 2013 to find 
-        heliocentric equatorial position vectors for solar system objects.
-        
-        Args:
-            currentTime (astropy Time array):
-                Current absolute mission time in MJD
-            bodyname (string):
-                Solar system object name
-            eclip (boolean):
-                Boolean used to switch to heliocentric ecliptic frame. Defaults to 
-                False, corresponding to heliocentric equatorial frame.
-        
-        Returns:
-            r_body (astropy Quantity nx3 array):
-                Solar system body positions in heliocentric equatorial (default)
-                or ecliptic frame in units of AU
-        
-        Note: Use eclip=True to get ecliptic coordinates.
-        
-        """
-        
-        # Moon positions based on Earth positions
-        if bodyname == 'Moon':
-            r_Earth = self.keplerplanet(currentTime, 'Earth')
-            return r_Earth + self.moon_earth(currentTime)
-        
-        assert self.planets.has_key(bodyname),\
-                "%s is not a recognized body name."%(bodyname)
-        
-        # find Julian centuries from J2000
-        TDB = self.cent(currentTime)
-        # update ephemerides data (convert sma from km to AU)
-        planet = self.planets[bodyname] 
-        a = (self.propeph(planet.a, TDB)*u.km).to('AU').value
-        e = self.propeph(planet.e, TDB)
-        I = np.radians(self.propeph(planet.I, TDB))
-        O = np.radians(self.propeph(planet.O, TDB))
-        w = np.radians(self.propeph(planet.w, TDB))
-        lM = np.radians(self.propeph(planet.lM, TDB))
-        # find mean anomaly and argument of perigee
-        M = (lM - w) % (2*np.pi)
-        wp = (w - O) % (2*np.pi)
-        # find eccentric anomaly
-        E = eccanom(M,e)[0]
-        # find true anomaly
-        nu = np.arctan2(np.sin(E) * np.sqrt(1 - e**2), np.cos(E) - e)
-        # find semiparameter
-        p = a*(1 - e**2)
-        # body positions vector in orbital plane
-        rx = p*np.cos(nu)/(1 + e*np.cos(nu))
-        ry = p*np.sin(nu)/(1 + e*np.cos(nu))
-        rz = np.zeros(currentTime.size)
-        r_orb = np.array([rx,ry,rz])
-        # body positions vector in heliocentric ecliptic plane
-        r_body = np.array([np.dot(np.dot(self.rot(-O[x], 3), 
-                self.rot(-I[x], 1)), np.dot(self.rot(-wp[x], 3), 
-                r_orb[:,x])) for x in range(currentTime.size)])*u.AU
-        
-        if not eclip:
-            # body positions vector in heliocentric equatorial frame
-            r_body = self.eclip2equat(r_body, currentTime)
-        
-        return r_body
-
-    def moon_earth(self, currentTime):
-        """Finds geocentric equatorial positions vector for Earth's moon
-        
-        This method uses Algorithm 31 from Vallado 2013 to find the geocentric
-        equatorial positions vector for Earth's moon.
-        
-        Args:
-            currentTime (astropy Time array):
-                Current absolute mission time in MJD
-        
-        Returns:
-            r_moon (astropy Quantity nx3 array):
-                Geocentric equatorial position vector in units of AU
-        
-        """
-        
-        TDB = np.array(self.cent(currentTime), ndmin=1)
-        la = np.radians(218.32 + 481267.8813*TDB + 
-            6.29*np.sin(np.radians(134.9 + 477198.85*TDB)) - 
-            1.27*np.sin(np.radians(259.2 - 413335.38*TDB)) + 
-            0.66*np.sin(np.radians(235.7 + 890534.23*TDB)) + 
-            0.21*np.sin(np.radians(269.9 + 954397.70*TDB)) - 
-            0.19*np.sin(np.radians(357.5 + 35999.05*TDB)) - 
-            0.11*np.sin(np.radians(186.6 + 966404.05*TDB)))
-        phi = np.radians(5.13*np.sin(np.radians(93.3 + 483202.03*TDB)) + 
-            0.28*np.sin(np.radians(228.2 + 960400.87*TDB)) - 
-            0.28*np.sin(np.radians(318.3 + 6003.18*TDB)) - 
-            0.17*np.sin(np.radians(217.6 - 407332.20*TDB)))
-        P = np.radians(0.9508 + 0.0518*np.cos(np.radians(134.9 + 477198.85*TDB)) + 
-            0.0095*np.cos(np.radians(259.2 - 413335.38*TDB)) + 
-            0.0078*np.cos(np.radians(235.7 + 890534.23*TDB)) + 
-            0.0028*np.cos(np.radians(269.9 + 954397.70*TDB)))
-        e = np.radians(23.439291 - 0.0130042*TDB - 1.64e-7*TDB**2 + 5.04e-7*TDB**3)
-        r = 1./np.sin(P)*6378.137 # km
-        r_moon = r*np.array([np.cos(phi)*np.cos(la), 
-                np.cos(e)*np.cos(phi)*np.sin(la) - np.sin(e)*np.sin(phi), 
-                np.sin(e)*np.cos(phi)*np.sin(la) + np.cos(e)*np.sin(phi)])
-        
-        # set format and units
-        r_moon = (r_moon*u.km).T.to('AU')
-        
-        return r_moon
-
-    def cent(self, currentTime):
-        """Finds time in Julian centuries since J2000 epoch
-        
-        This quantity is needed for many algorithms from Vallado 2013.
-        
-        Args:
-            currentTime (astropy Time array):
-                Current absolute mission time in MJD
-            
-        Returns:
-            TDB (float ndarray):
-                time in Julian centuries since the J2000 epoch 
-        
-        """
-        
-        j2000 = Time(2000., format='jyear')
-        TDB = (currentTime.jd - j2000.jd)/36525.
-        
-        return TDB
-
-    def propeph(self, x, TDB):
-        """Propagates an ephemeris from Vallado 2013 to current time.
-        
-        Args:
-            x (list):
-                ephemeride list (maximum of 4 elements)
-            TDB (float):
-                time in Julian centuries since the J2000 epoch
-        
-        Returns:
-            y (float ndarray):
-                ephemeride value at current time
-        
-        """
-        
-        if isinstance(x, list):
-            if len(x) < 4:
-                q = 4 - len(x)
-                i = 0
-                while i < q:
-                    x.append(0.)
-                    i += 1
-        elif (isinstance(x, float) or isinstance(x, int)):
-            x = [float(x)]
-            i = 0
-            while i < 3:
-                x.append(0.)
-                i += 1
-        
-        # propagated ephem
-        y = x[0] + x[1]*TDB + x[2]*(TDB**2) + x[3]*(TDB**3)
-        # cast to array
-        y = np.array(y, ndmin=1, copy=False)
-        
-        return y
-
-    def rot(self, th, axis):
-        """Finds the rotation matrix of angle th about the axis value
-        
-        Args:
-            th (float):
-                Rotation angle in radians
-            axis (int): 
-                Integer value denoting rotation axis (1,2, or 3)
-        
-        Returns:
-            rot_th (float 3x3 ndarray):
-                Rotation matrix
-        
-        """
-        
-        if axis == 1:
-            rot_th = np.array([[1., 0., 0.], 
-                    [0., np.cos(th), np.sin(th)], 
-                    [0., -np.sin(th), np.cos(th)]])
-        elif axis == 2:
-            rot_th = np.array([[np.cos(th), 0., -np.sin(th)],
-                    [0., 1., 0.],
-                    [np.sin(th), 0., np.cos(th)]])
-        elif axis == 3:
-            rot_th = np.array([[np.cos(th), np.sin(th), 0.],
-                    [-np.sin(th), np.cos(th), 0.],
-                    [0., 0., 1.]])
-        
-        return rot_th
-
-    def distForces(self, TL, sInd, currentTime):
-        """Finds lateral and axial disturbance forces on an occulter 
-        
-        Args:
-            TL (TargetList module):
-                TargetList class object
-            sInd (integer):
-                Integer index of the star of interest
-            currentTime (astropy Time):
-                Current absolute mission time in MJD
-                
-        Returns:
-            dF_lateral (astropy Quantity):
-                Lateral disturbance force in units of N
-            dF_axial (astropy Quantity):
-                Axial disturbance force in units of N
-        
-        """
-        
-        # get spacecraft position vector
-        r_obs = self.orbit(currentTime)[0]
-        # sun -> earth position vector
-        r_Es = self.solarSystem_body_position(currentTime, 'Earth')[0]
-        # Telescope -> target vector and unit vector
-        r_targ = TL.starprop(sInd, currentTime)[0] - r_obs
-        u_targ = r_targ.value/np.linalg.norm(r_targ)
-        # sun -> occulter vector
-        r_Os = r_obs + self.occulterSep*u_targ
-        # Earth-Moon barycenter -> spacecraft vectors
-        r_TE = r_obs - r_Es
-        r_OE = r_Os - r_Es
-        # force on occulter
-        Mfactor = -self.scMass*const.M_sun*const.G
-        F_sO = r_Os/(np.linalg.norm(r_Os)*r_Os.unit)**3 * Mfactor
-        F_EO = r_OE/(np.linalg.norm(r_OE)*r_OE.unit)**3 * Mfactor/328900.56
-        F_O = F_sO + F_EO
-        # force on telescope
-        Mfactor = -self.coMass*const.M_sun*const.G
-        F_sT = r_obs/(np.linalg.norm(r_obs)*r_obs.unit)**3 * Mfactor
-        F_ET = r_TE/(np.linalg.norm(r_TE)*r_TE.unit)**3 * Mfactor/328900.56
-        F_T = F_sT + F_ET
-        # differential forces
-        dF = F_O - F_T*self.scMass/self.coMass
-        dF_axial = dF.dot(u_targ).to('N')
-        dF_lateral = (dF - dF_axial*u_targ).to('N')
-        dF_lateral = np.linalg.norm(dF_lateral)*dF_lateral.unit
-        dF_axial = np.abs(dF_axial)
-        
-        return dF_lateral, dF_axial
-
-    def mass_dec(self, dF_lateral, t_int):
-        """Returns mass_used and deltaV 
-        
-        The values returned by this method are used to decrement spacecraft 
-        mass for station-keeping.
-        
-        Args:
-            dF_lateral (astropy Quantity):
-                Lateral disturbance force in units of N
-            t_int (astropy Quantity):
-                Integration time in units of day
-                
-        Returns:
-            intMdot (astropy Quantity):
-                Mass flow rate in units of kg/s
-            mass_used (astropy Quantity):
-                Mass used in station-keeping units of kg
-            deltaV (astropy Quantity):
-                Change in velocity required for station-keeping in units of km/s
-        
-        """
-        
-        intMdot = (1./np.cos(np.radians(45))*np.cos(np.radians(5))*
-                dF_lateral/const.g0/self.skIsp).to('kg/s')
-        mass_used = (intMdot*t_int).to('kg')
-        deltaV = (dF_lateral/self.scMass*t_int).to('km/s')
-        
-        return intMdot, mass_used, deltaV
-    
-    def mass_dec_sk(self, TL, sInd, currentTime, t_int):
-        """Returns mass_used, deltaV and disturbance forces
-        
-        This method calculates all values needed to decrement spacecraft mass
-        for station-keeping.
-        
-        Args:
-            TL (TargetList module):
-                TargetList class object
-            sInd (integer):
-                Integer index of the star of interest
-            currentTime (astropy Time):
-                Current absolute mission time in MJD
-            t_int (astropy Quantity):
-                Integration time in units of day
-                
-        Returns:
-            dF_lateral (astropy Quantity):
-                Lateral disturbance force in units of N
-            dF_axial (astropy Quantity):
-                Axial disturbance force in units of N
-            intMdot (astropy Quantity):
-                Mass flow rate in units of kg/s
-            mass_used (astropy Quantity):
-                Mass used in station-keeping units of kg
-            deltaV (astropy Quantity):
-                Change in velocity required for station-keeping in units of km/s
-        
-        """
-        
-        dF_lateral, dF_axial = self.distForces(TL, sInd, currentTime)
-        intMdot, mass_used, deltaV = self.mass_dec(dF_lateral, t_int)
-        
-        return dF_lateral, dF_axial, intMdot, mass_used, deltaV
-    
-    def calculate_dV(self,dt,TL,nA,N,tA):  
-        """Finds the change in velocity needed to transfer to a new star line of sight
-        
-        This method sums the total delta-V needed to transfer from one star
-        line of sight to another. It determines the change in velocity to move from
-        one station-keeping orbit to a transfer orbit at the current time, then from
-        the transfer orbit to the next station-keeping orbit at currentTime + dt.
-        Station-keeping orbits are modeled as discrete boundary value problems.
-        This method can handle multiple indeces for the next target stars and calculates
-        the dVs of each trajectory from the same starting star.
-        
-        Args:
-            dt (float 1x1 ndarray):
-                Number of days corresponding to starshade slew time
-            TL (float 1x3 ndarray):
-                TargetList class object
-            nA (integer):
-                Integer index of the current star of interest
-            N  (integer):
-                Integer index of the next star(s) of interest
-            tA (astropy Time array):
-                Current absolute mission time in MJD
-                
-        Returns:
-            dV (float nx6 ndarray):
-                State vectors in rotating frame in normalized units
-        """
-
-        dV = np.zeros(len(N))
-        
-        return dV*u.m/u.s    
-        
-    def calculate_slewTimes(self,TL,old_sInd,sInds,currentTime):
-        """Finds slew times and separation angles between target stars
-        
-        This method determines the slew times of an occulter spacecraft needed
-        to transfer from one star's line of sight to all others in a given 
-        target list.
-        
-        Args:
-            TL (TargetList module):
-                TargetList class object
-            old_sInd (integer):
-                Integer index of the most recently observed star
-            sInds (integer):
-                Integer indeces of the star of interest
-            currentTime (astropy Time):
-                Current absolute mission time in MJD
-                
-        Returns:
-            sd (astropy Quantity):
-                Angular separation between stars in rad
-            slewTimes (astropy Quantity):
-                Time to transfer to new star line of sight in units of days
-        """
-    
-        self.ao = self.thrust/self.scMass
-        slewTime_fac = (2.*self.occulterSep/np.abs(self.ao)/(self.defburnPortion/2. - 
-            self.defburnPortion**2/4.)).decompose().to('d2')
-
-        if old_sInd is None:
-            sd = np.array([np.radians(0)]*TL.nStars)*u.rad
-            slewTimes = np.zeros(TL.nStars)*u.d
-        else:
-            sd = self.star_angularSep(TL,old_sInd,sInds,currentTime)
-            # calculate slew time
-            slewTimes = np.sqrt(slewTime_fac*np.sin(sd/2.))
-        
-        return sd,slewTimes
-    
-    def log_occulterResults(self,DRM,slewTimes,sInd,sd,dV):
-        """Updates the given DRM to include occulter values and results
-        
-        Args:
-            DRM (dict):
-                Design Reference Mission, contains the results of one complete
-                observation (detection and characterization)
-            slewTimes (astropy Quantity):
-                Time to transfer to new star line of sight in units of days
-            sInd (integer):
-                Integer index of the star of interest
-            sd (astropy Quantity):
-                Angular separation between stars in rad
-            dV (astropy Quantity):
-                Delta-V used to transfer to new star line of sight in units of m/s
-                
-        Returns:
-            DRM (dict):
-                Design Reference Mission, contains the results of one complete
-                observation (detection and characterization)
-        
-        """
-        
-        DRM['slew_time'] = slewTimes.to('day')
-        DRM['slew_angle'] = sd.to('deg')
-        
-        slew_mass_used = slewTimes*self.defburnPortion*self.flowRate
-        DRM['slew_dV'] = (slewTimes*self.ao*self.defburnPortion).to('m/s')
-        DRM['slew_mass_used'] = slew_mass_used.to('kg')
-        self.scMass = self.scMass - slew_mass_used
-        DRM['scMass'] = self.scMass.to('kg')
-        
-        return DRM
-
-    class SolarEph:
-        """Solar system ephemerides class 
-        
-        This class takes the constants in Appendix D.4 of Vallado as inputs
-        and stores them for use in defining solar system ephemerides at a 
-        given time.
-        
-        Args:
-            a (list):
-                semimajor axis list (in AU)
-            e (list):
-                eccentricity list
-            I (list):
-                inclination list
-            O (list):
-                right ascension of the ascending node list
-            w (list):
-                longitude of periapsis list
-            lM (list):
-                mean longitude list
-                
-        Each of these lists has a maximum of 4 elements. The values in 
-        these lists are used to propagate the solar system planetary 
-        ephemerides for a specific solar system planet.
-        
-        Attributes:
-            a (list):
-                list of semimajor axis (in AU)
-            e (list):
-                list of eccentricity
-            I (list):
-                list of inclination
-            O (list):
-                list of right ascension of the ascending node
-            w (list):
-                list of longitude of periapsis
-            lM (list):
-                list of mean longitude values
-            
-        Each of these lists has a maximum of 4 elements. The values in 
-        these lists are used to propagate the solar system planetary 
-        ephemerides for a specific solar system planet.
-        
-        """
-
-        def __init__(self, a, e, I, O, w, lM):
-            
-            # store list of semimajor axis values (convert from AU to km)
-            self.a = (a*u.AU).to('km').value
-            if not isinstance(self.a, float):
-                self.a = self.a.tolist()
-            # store list of dimensionless eccentricity values
-            self.e = e
-            # store list of inclination values (degrees)
-            self.I = I
-            # store list of right ascension of ascending node values (degrees)
-            self.O = O 
-            # store list of longitude of periapsis values (degrees)
-            self.w = w 
-            # store list of mean longitude values (degrees)
-            self.lM = lM
-
-        def __str__(self):
-            """String representation of the SolarEph object
-            
-            When the command 'print' is used on the SolarEph object, this 
-            method will print the attribute values contained in the object
-            
-            """
-            
-            for att in self.__dict__.keys():
-                print('%s: %r' % (att, getattr(self, att)))
-            
-            return 'SolarEph class object attributes'
+# -*- coding: utf-8 -*-
+from EXOSIMS.util.vprint import vprint
+from EXOSIMS.util.eccanom import eccanom
+import numpy as np
+import astropy.units as u
+import astropy.constants as const
+from astropy.time import Time
+from astropy.coordinates import SkyCoord
+try:
+    import cPickle as pickle
+except:
+    import pickle
+import hashlib
+import os,inspect
+import urllib
+
+class Observatory(object):
+    """Observatory class template
+    
+    This class contains all variables and methods necessary to perform
+    Observatory Definition Module calculations in exoplanet mission simulation.
+    
+    Args:
+        \*\*specs: 
+            user specified values
+        spkpath (str):
+            Path to SPK file on disk (Defaults to de432s.bsp). 
+    
+    Attributes:
+        koAngleMin (astropy Quantity):
+            Telescope minimum keepout angle in units of deg
+        koAngleMinMoon (astropy Quantity):
+            Telescope minimum keepout angle in units of deg, for the Moon only
+        koAngleMinEarth (astropy Quantity):
+            Telescope minimum keepout angle in units of deg, for the Earth only
+        koAngleMax (astropy Quantity):
+            Telescope maximum keepout angle (for occulter) in units of deg
+        koAngleSmall (astropy Quantity):
+            Telescope keepout angle for smaller (angular size) bodies in units of deg
+        settlingTime (astropy Quantity): 
+            Instrument settling time after repoint in units of day
+        thrust (astropy Quantity): 
+            Occulter slew thrust in units of mN
+        slewIsp (astropy Quantity): 
+            Occulter slew specific impulse in units of s
+        scMass (astropy Quantity): 
+            Occulter (maneuvering sc) wet mass in units of kg
+        dryMass (astropy Quantity): 
+            Occulter (maneuvering sc) dry mass in units of kg
+        coMass (astropy Quantity): 
+            Telescope (non-maneuvering sc) mass in units of kg
+        occulterSep (astropy Quantity): 
+            Occulter-telescope distance in units of km
+        skIsp (astropy Quantity): 
+            Station-keeping specific impulse in units of s
+        defburnPortion (float):
+            Default burn portion
+        flowRate (astropy Quantity): 
+            Slew flow rate in units of kg/day
+        checkKeepoutEnd (boolean):
+            Boolean signifying if the keepout method must be called at the end of 
+            each observation
+        forceStaticEphem (boolean):
+            Boolean used to force static ephemerides
+        constTOF (astropy Quantity 1x1 ndarray):
+            Constant time of flight for single occulter slew in units of day
+        maxdVpct (float):
+            Maximum percentage of total on board fuel used for single starshade slew
+    
+    Notes:
+        For finding positions of solar system bodies, this routine will attempt to 
+        use the jplephem module and a local SPK file on disk.  The module can be 
+        installed via pip or from source.  The default SPK file can be downloaded from
+        here: http://naif.jpl.nasa.gov/pub/naif/generic_kernels/spk/planets/de432s.bsp
+        and should be placed in the Observatory subdirectory of EXOSIMS.
+    
+    """
+
+    _modtype = 'Observatory'
+    _outspec = {}
+
+    def __init__(self, koAngleMin=45, koAngleMinMoon=None, koAngleMinEarth=None, 
+            koAngleMax=None, koAngleSmall=1, ko_dtStep=1, settlingTime=1, thrust=450, 
+            slewIsp=4160, scMass=6000, dryMass=3400, coMass=5800, occulterSep=55000, skIsp=220, 
+            defburnPortion=0.05, constTOF=14, maxdVpct=0.02, spkpath=None, checkKeepoutEnd=True, 
+            forceStaticEphem=False, occ_dtmin=10, occ_dtmax=61, occ_dtStep = 5, **specs):
+        
+        # load the vprint function (same line in all prototype module constructors)
+        self.vprint = vprint(specs.get('verbose', True))
+        
+        # validate inputs
+        assert isinstance(checkKeepoutEnd, bool), "checkKeepoutEnd must be a boolean."
+        assert isinstance(forceStaticEphem, bool), "forceStaticEphem must be a boolean."
+        
+        # default Observatory values
+        self.koAngleMin = koAngleMin*u.deg          # keepout minimum angle
+        koAngleMinMoon = koAngleMin if koAngleMinMoon is None else koAngleMinMoon 
+        self.koAngleMinMoon = koAngleMinMoon*u.deg  # keepout minimum angle: Moon-only
+        koAngleMinEarth = koAngleMin if koAngleMinEarth is None else koAngleMinEarth 
+        self.koAngleMinEarth = koAngleMinEarth*u.deg# keepout minimum angle: Earth-only
+        self.koAngleMax = koAngleMax*u.deg if koAngleMax is not None else koAngleMax  # keepout maximum angle (occulter)
+        self.koAngleSmall = koAngleSmall*u.deg      # keepout angle for smaller bodies
+        self.ko_dtStep = ko_dtStep*u.d              # time step for generating koMap of stars (day)
+        self.settlingTime = settlingTime*u.d        # instru. settling time after repoint
+        self.thrust = thrust*u.mN                   # occulter slew thrust (mN)
+        self.slewIsp = slewIsp*u.s                  # occulter slew specific impulse (s)
+        self.scMass = scMass*u.kg                   # occulter initial (wet) mass (kg)
+        self.dryMass = dryMass*u.kg                 # occulter dry mass (kg)
+        self.coMass = coMass*u.kg                   # telescope mass (kg)
+        self.occulterSep = occulterSep*u.km         # occulter-telescope distance (km)
+        self.skIsp = skIsp*u.s                      # station-keeping Isp (s)
+        self.defburnPortion = float(defburnPortion) # default burn portion
+        self.checkKeepoutEnd = bool(checkKeepoutEnd)# true if keepout called at obs end 
+        self.forceStaticEphem = bool(forceStaticEphem)# boolean used to force static ephem
+        self.constTOF = np.array([constTOF])*u.d    #starshade constant slew time (day)
+        self.occ_dtmin  = occ_dtmin*u.d
+        self.occ_dtmax  = occ_dtmax*u.d
+        self.occ_dtStep = occ_dtStep*u.d
+        self.maxdVpct = maxdVpct
+
+        # find amount of fuel on board starshade and an upper bound for single slew dV
+        self.dVtot = self.slewIsp*const.g0*np.log(self.scMass/self.dryMass)
+        self.dVmax  = self.dVtot * self.maxdVpct        
+        
+        # set values derived from quantities above
+        # slew flow rate (kg/day)
+        self.flowRate = (self.thrust/const.g0/self.slewIsp).to('kg/day')
+        
+        # if jplephem is available, we'll use that for propagating solar system bodies
+        # otherwise, use static ephemerides
+        if self.forceStaticEphem is False:
+            try:
+                from jplephem.spk import SPK
+                self.havejplephem = True
+            except ImportError:
+                self.vprint("WARNING: Module jplephem not found, " \
+                        + "using static solar system ephemerides.")
+                self.havejplephem = False
+        else:
+            self.havejplephem = False
+            self.vprint("Using static solar system ephemerides.")
+        
+        # populate outspec
+        for att in self.__dict__.keys():
+            if att not in ['vprint']:
+                dat = self.__dict__[att]
+                self._outspec[att] = dat.value if isinstance(dat, u.Quantity) else dat
+        
+        # define function for calculating obliquity of the ecliptic 
+        # (arg Julian centuries from J2000)
+        self.obe = lambda TDB: 23.439279 - 0.0130102*TDB - 5.086e-8*(TDB**2) + \
+                5.565e-7*(TDB**3) + 1.6e-10*(TDB**4) + 1.21e-11*(TDB**5) 
+        
+        # if you have jplephem, load spice file, otherwise load static ephem
+        if self.havejplephem:
+            if (spkpath is None) or not(os.path.exists(spkpath)):
+                # if the path does not exist, load the default de432s.bsp
+                classpath = os.path.split(inspect.getfile(self.__class__))[0]
+                classpath = os.path.normpath(os.path.join(classpath, '..', 
+                        'Observatory'))
+                filename = 'de432s.bsp'
+                spkpath = os.path.join(classpath, filename)
+                # attempt to fetch ephemeris and cache locally in EXOSIMS/Observatory/
+                if not os.path.exists(spkpath) and os.access(classpath, os.W_OK|os.X_OK):
+                    spk_on_web = 'https://naif.jpl.nasa.gov/pub/naif/generic_kernels/spk/planets/de432s.bsp'
+                    self.vprint("Fetching planetary ephemeris from %s to %s" % (spk_on_web, spkpath))
+                    try:
+                        urllib.urlretrieve(spk_on_web, spkpath)
+                    except:
+                        # Note: the SPK.open() below will fail in this case
+                        self.vprint("Error: Remote fetch failed. Fetch manually or see install instructions.")
+            self.kernel = SPK.open(spkpath)
+        else:
+            """All ephemeride data from Vallado Appendix D.4
+            Values are: a = sma (AU), e = eccentricity, I = inclination (deg),
+                        O = long. ascending node (deg), w = long. perihelion (deg),
+                        lM = mean longitude (deg)
+            
+            """
+            
+            # store ephemerides data in heliocentric true ecliptic frame
+            a = 0.387098310
+            e = [0.20563175, 0.000020406, -0.0000000284, -0.00000000017]
+            I = [7.004986, -0.0059516, 0.00000081, 0.000000041]
+            O = [48.330893, -0.1254229, -0.00008833, -0.000000196]
+            w = [77.456119, 0.1588643, -0.00001343, 0.000000039]
+            lM = [252.250906, 149472.6746358, -0.00000535, 0.000000002]
+            Mercury = self.SolarEph(a, e, I, O, w, lM)
+            
+            a = 0.723329820
+            e = [0.00677188, -0.000047766, 0.0000000975, 0.00000000044]
+            I = [3.394662, -0.0008568, -0.00003244, 0.000000010]
+            O = [76.679920, -0.2780080, -0.00014256, -0.000000198]
+            w = [131.563707, 0.0048646, -0.00138232, -0.000005332]
+            lM = [181.979801, 58517.8156760, 0.00000165, -0.000000002]
+            Venus = self.SolarEph(a, e, I, O, w, lM)
+            
+            a = 1.000001018
+            e = [0.01670862, -0.000042037, -0.0000001236, 0.00000000004]
+            I = [0., 0.0130546, -0.00000931, -0.000000034]
+            O = [174.873174, -0.2410908, 0.00004067, -0.000001327]
+            w = [102.937348, 0.3225557, 0.00015026, 0.000000478]
+            lM = [100.466449, 35999.3728519, -0.00000568, 0.]
+            Earth = self.SolarEph(a, e, I, O, w, lM)
+            
+            a = 1.523679342
+            e = [0.09340062, 0.000090483, -0.0000000806, -0.00000000035]
+            I = [1.849726, -0.0081479, -0.00002255, -0.000000027]
+            O = [49.558093, -0.2949846, -0.00063993, -0.000002143]
+            w = [336.060234, 0.4438898, -0.00017321, 0.000000300]
+            lM = [355.433275, 19140.2993313, 0.00000261, -0.000000003]
+            Mars = self.SolarEph(a, e, I, O, w, lM)
+            
+            a = [5.202603191, 0.0000001913]
+            e = [0.04849485, 0.000163244, -0.0000004719, -0.00000000197]
+            I = [1.303270, -0.0019872, 0.00003318, 0.000000092]
+            O = [100.464441, 0.1766828, 0.00090387, -0.000007032]
+            w = [14.331309, 0.2155525, 0.00072252, -0.000004590]
+            lM = [34.351484, 3034.9056746, -0.00008501, 0.000000004]
+            Jupiter = self.SolarEph(a, e, I, O, w, lM)
+            
+            a = [9.554909596, -0.0000021389]
+            e = [0.05550862, -0.000346818, -0.0000006456, 0.00000000338]
+            I = [2.488878, 0.0025515, -0.00004903, 0.000000018]
+            O = [113.665524, -0.2566649, -0.00018345, 0.000000357]
+            w = [93.056787, 0.5665496, 0.00052809, 0.000004882]
+            lM = [50.077471, 1222.1137943, 0.00021004, -0.000000019]
+            Saturn = self.SolarEph(a, e, I, O, w, lM)
+            
+            a = [19.218446062, -0.0000000372, 0.00000000098]
+            e = [0.04629590, -0.000027337, 0.0000000790, 0.00000000025]
+            I = [0.773196, -0.0016869, 0.00000349, 0.000000016]
+            O = [74.005947, 0.0741461, 0.00040540, 0.000000104]
+            w = [173.005159, 0.0893206, -0.00009470, 0.000000413]
+            lM = [314.055005, 428.4669983, -0.00000486, 0.000000006]
+            Uranus = self.SolarEph(a, e, I, O, w, lM)
+            
+            a = [30.110386869, -0.0000001663, 0.00000000069]
+            e = [0.00898809, 0.000006408, -0.0000000008]
+            I = [1.769952, 0.0002257, 0.00000023, -0.000000000]
+            O = [131.784057, -0.0061651, -0.00000219, -0.000000078]
+            w = [48.123691, 0.0291587, 0.00007051, 0.]
+            lM = [304.348665, 218.4862002, 0.00000059, -0.000000002]
+            Neptune = self.SolarEph(a, e, I, O, w, lM)
+            
+            a = [39.48168677, -0.00076912]
+            e = [0.24880766, 0.00006465]
+            I = [17.14175, 0.003075]
+            O = [110.30347, -0.01036944]
+            w = [224.06676, -0.03673611]
+            lM = [238.92881, 145.2078]
+            Pluto = self.SolarEph(a, e, I, O, w, lM)
+            
+            # store all as dictionary:
+            self.planets = {'Mercury': Mercury,
+                            'Venus': Venus,
+                            'Earth': Earth,
+                            'Mars': Mars,
+                            'Jupiter': Jupiter,
+                            'Saturn': Saturn,
+                            'Uranus': Uranus,
+                            'Neptune': Neptune,
+                            'Pluto': Pluto}
+
+    def __str__(self):
+        """String representation of the Observatory object
+        
+        When the command 'print' is used on the Observatory object, this method
+        will print the attribute values contained in the object
+        
+        """
+        
+        for att in self.__dict__.keys():
+            print('%s: %r' % (att, getattr(self, att)))
+        
+        return 'Observatory class object attributes'
+
+    def equat2eclip(self, r_equat, currentTime, rotsign=1):
+        """Rotates heliocentric coordinates from equatorial to ecliptic frame.
+        
+        Args:
+            r_equat (astropy Quantity nx3 array):
+                Positions vector in heliocentric equatorial frame in units of AU
+            currentTime (astropy Time array):
+                Current absolute mission time in MJD
+            rotsign (integer):
+                Optional flag, default 1, set -1 to reverse the rotation
+        
+        Returns:
+            r_eclip (astropy Quantity nx3 array):
+                Positions vector in heliocentric ecliptic frame in units of AU
+        
+        """
+        
+        # check size of arrays
+        assert currentTime.size == 1 or currentTime.size == len(r_equat), \
+                "If multiple times and positions, currentTime and r_equat sizes must match"
+        # find Julian centuries from J2000
+        TDB = self.cent(currentTime)
+        # find obliquity of the ecliptic
+        obe = rotsign*np.array(np.radians(self.obe(TDB)), ndmin=1)
+        # positions vector in heliocentric ecliptic frame
+        if currentTime.size == 1:
+            r_eclip = np.array([np.dot(self.rot(obe[0], 1), 
+                r_equat[x,:].to('AU').value) for x in range(len(r_equat))])*u.AU
+        else:
+            r_eclip = np.array([np.dot(self.rot(obe[x], 1), 
+                r_equat[x,:].to('AU').value) for x in range(len(r_equat))])*u.AU
+        
+        return r_eclip
+
+    def eclip2equat(self, r_eclip, currentTime):
+        """Rotates heliocentric coordinates from ecliptic to equatorial frame.
+        
+        Args:
+            r_eclip (astropy Quantity nx3 array):
+                Positions vector in heliocentric ecliptic frame in units of AU
+            currentTime (astropy Time array):
+                Current absolute mission time in MJD
+        
+        Returns:
+            r_equat (astropy Quantity nx3 array):
+                Positions vector in heliocentric equatorial frame in units of AU
+        
+        """
+        
+        r_equat = self.equat2eclip(r_eclip, currentTime, rotsign=-1)
+        
+        return r_equat
+
+    def orbit(self, currentTime, eclip=False):
+        """Finds observatory orbit positions vector in heliocentric equatorial (default)
+        or ecliptic frame for current time (MJD).
+        
+        This method returns the telescope geosynchronous circular orbit position vector.
+        
+        Args:
+            currentTime (astropy Time array):
+                Current absolute mission time in MJD
+            eclip (boolean):
+                Boolean used to switch to heliocentric ecliptic frame. Defaults to 
+                False, corresponding to heliocentric equatorial frame.
+        
+        Returns:
+            r_obs (astropy Quantity nx3 array):
+                Observatory orbit positions vector in heliocentric equatorial (default)
+                or ecliptic frame in units of AU
+        
+        Note: Use eclip=True to get ecliptic coordinates.
+        
+        """
+        
+        mjdtime = np.array(currentTime.mjd, ndmin=1) # modified julian day time
+        t = mjdtime % 1                     # gives percent of day
+        f = 2.*np.pi                        # orbital frequency (2*pi/sideral day)
+        r = (42164.*u.km).to('AU').value    # orbital height (convert from km to AU)
+        I = np.radians(28.5)                # orbital inclination in degrees
+        O = np.radians(228.)                # right ascension of the ascending node
+        
+        # observatory positions vector wrt Earth in orbital plane
+        r_orb = r*np.array([np.cos(f*t), np.sin(f*t), np.zeros(t.size)])
+        # observatory positions vector wrt Earth in equatorial frame
+        r_obs_earth = np.dot(np.dot(self.rot(-O, 3), self.rot(-I, 1)), r_orb).T*u.AU
+        # Earth positions vector in heliocentric equatorial frame
+        r_earth = self.solarSystem_body_position(currentTime, 'Earth')
+        # observatory positions vector in heliocentric equatorial frame
+        r_obs = (r_obs_earth + r_earth).to('AU')
+        
+        assert np.all(np.isfinite(r_obs)), \
+                "Observatory positions vector r_obs has infinite value."
+        
+        if eclip:
+            # observatory positions vector in heliocentric ecliptic frame
+            r_obs = self.equat2eclip(r_obs, currentTime)
+        
+        return r_obs
+
+    def keepout(self, TL, sInds, currentTime, returnExtra=False):
+        """Finds keepout Boolean values for stars of interest.
+        
+        This method returns the keepout Boolean values for stars of interest, where
+        True is an observable star.
+        
+        Args:
+            TL (TargetList module):
+                TargetList class object
+            sInds (integer ndarray):
+                Integer indices of the stars of interest
+            currentTime (astropy Time array):
+                Current absolute mission time in MJD
+            returnExtra (boolean):
+                Optional flag, default False, set True to return additional rates 
+                for validation
+                
+        Returns:
+            kogood (boolean ndarray):
+                True is a target unobstructed and observable, and False is a 
+                target unobservable due to obstructions in the keepout zone.
+        
+        Note: If multiple times and targets, currentTime and sInds sizes must match.
+        
+        """
+        
+        # if multiple time values, check they are different otherwise reduce to scalar
+        if currentTime.size > 1:
+            if np.all(currentTime == currentTime[0]):
+                currentTime = currentTime[0]
+        
+        # cast sInds to array
+        sInds = np.array(sInds, ndmin=1, copy=False)
+        # get all array sizes
+        nStars = sInds.size
+        nTimes = currentTime.size
+        nBodies = 11
+        assert nStars == 1 or nTimes == 1 or nTimes == nStars, \
+                "If multiple times and targets, currentTime and sInds sizes must match"
+        
+        # observatory positions vector in heliocentric equatorial frame
+        r_obs = self.orbit(currentTime)
+        # traget star positions vector in heliocentric equatorial frame
+        r_targ = TL.starprop(sInds, currentTime)
+        # body positions vector in heliocentric equatorial frame
+        r_body = np.array([
+            self.solarSystem_body_position(currentTime, 'Sun').to('AU').value,
+            self.solarSystem_body_position(currentTime, 'Moon').to('AU').value,
+            self.solarSystem_body_position(currentTime, 'Earth').to('AU').value,
+            self.solarSystem_body_position(currentTime, 'Mercury').to('AU').value,
+            self.solarSystem_body_position(currentTime, 'Venus').to('AU').value,
+            self.solarSystem_body_position(currentTime, 'Mars').to('AU').value,
+            self.solarSystem_body_position(currentTime, 'Jupiter').to('AU').value,
+            self.solarSystem_body_position(currentTime, 'Saturn').to('AU').value,
+            self.solarSystem_body_position(currentTime, 'Uranus').to('AU').value,
+            self.solarSystem_body_position(currentTime, 'Neptune').to('AU').value,
+            self.solarSystem_body_position(currentTime, 'Pluto').to('AU').value])*u.AU
+        # position vectors wrt spacecraft
+        r_targ = (r_targ - r_obs).to('pc')
+        r_body = (r_body - r_obs).to('AU')
+        # unit vectors wrt spacecraft
+        u_targ = (r_targ.value.T/np.linalg.norm(r_targ, axis=-1)).T
+        u_body = (r_body.value.T/np.linalg.norm(r_body, axis=-1).T).T
+        
+        # create koangles for all bodies, set by telescope minimum keepout angle for 
+        # brighter objects (Sun, Moon, Earth) and defaults to 1 degree for other bodies
+        koangles = np.ones(nBodies)*self.koAngleMin
+        # allow Moon, Earth to be set individually (default to koAngleMin)
+        koangles[1] = self.koAngleMinMoon 
+        koangles[2] = self.koAngleMinEarth
+        # keepout angle for small bodies (other planets)
+        koangles[3:] = self.koAngleSmall
+        
+        # find angles and make angle comparisons to build kogood array:
+        # if bright objects have an angle with the target vector less than koangle 
+        # (e.g. pi/4) they are in the field of view and the target star may not be
+        # observed, thus ko associated with this target becomes False
+        nkogood = np.maximum(nStars, nTimes)
+        kogood = np.array([True]*nkogood)
+        culprit = np.zeros([nkogood, nBodies])
+        for i in xrange(nkogood):
+            u_b = u_body[:,0,:] if nTimes == 1 else u_body[:,i,:]
+            u_t = u_targ[0,:] if nStars == 1 else u_targ[i,:]
+            angles = np.arccos(np.clip(np.dot(u_b, u_t), -1, 1))*u.rad
+            culprit[i,:] = (angles < koangles)
+            # if this mode has an occulter, check maximum keepout angle for the Sun
+            if self.koAngleMax is not None:
+                culprit[i,0] = (culprit[i,0] or (angles[0] > self.koAngleMax))
+            if np.any(culprit[i,:]):
+                kogood[i] = False
+        
+        # check to make sure all elements in kogood are Boolean
+        trues = [isinstance(element, np.bool_) for element in kogood]
+        assert all(trues), "An element of kogood is not Boolean"
+        
+        if returnExtra:
+            return kogood, r_body, r_targ, culprit, koangles
+        else:
+            return kogood
+    
+    def generate_koMap(self,TL,missionStart,missionFinishAbs):
+        """Creates keepout map for all targets throughout mission lifetime.
+        
+        This method returns a binary map showing when all stars in the given 
+        target list are in or out of the keepout zone (i.e. when they are not
+        observable) from mission start to mission finish.
+        
+        Args:
+            TL (TargetList module):
+                TargetList class object
+            missionStart (astropy Time array):
+                Absolute start of mission time in MJD
+            missionFinishAbs (astropy Time array):
+                Absolute end of mission time in MJD
+            mode (dict):
+                Selected observing mode
+                
+        Returns:
+            koMap (boolean ndarray):
+                True is a target unobstructed and observable, and False is a 
+                target unobservable due to obstructions in the keepout zone.
+            koTimes (astropy Time ndarray):
+                Absolute MJD mission times from start to end in steps of 1 d
+        
+        """
+        # generating hash name
+        classpath = os.path.split(inspect.getfile(self.__class__))[0]
+        filename  = 'koMap_'
+        atts = ['koAngleMin', 'koAngleMinMoon', 'koAngleMinEarth', 'koAngleMax', 'koAngleSmall', 'ko_dtStep']
+        extstr = ''
+        for att in sorted(atts, key=str.lower):
+            if not callable(getattr(self, att)):
+                extstr += '%s: ' % att + str(getattr(self, att)) + ' '
+        extstr += '%s: ' % 'missionStart'     + str(missionStart)     + ' '
+        extstr += '%s: ' % 'missionFinishAbs' + str(missionFinishAbs) + ' '
+        extstr += '%s: ' % 'Name' + str(getattr(TL, 'Name')) + ' '
+        ext = hashlib.md5(extstr).hexdigest()
+        filename += ext
+        koPath = os.path.join(classpath, filename+'.comp')
+        
+        # global times when keepout is checked for all stars
+        koTimes = np.arange(missionStart.value, missionFinishAbs.value, self.ko_dtStep.value)
+        koTimes = Time(koTimes,format='mjd')
+
+        if os.path.exists(koPath):
+            # keepout map already exists for parameters
+            print 'Loading cached keepout map file from %s' % koPath
+            A = pickle.load(open(koPath, 'rb'))
+            print 'Keepout Map loaded from cache.'
+            koMap = A['koMap']
+        else:
+            print 'Cached keepout map file not found at "%s".' % koPath
+            # looping over all stars to generate map of when all stars are observable
+            print 'Starting keepout calculations for %s stars.' % TL.nStars
+            koMap = np.zeros([TL.nStars,len(koTimes)])
+            for n in range(TL.nStars):
+                koMap[n,:] = self.keepout(TL,n,koTimes,False)
+                if not n % 50: print '   [%s / %s] completed.' % (n,TL.nStars)
+            A = {'koMap':koMap}
+            pickle.dump(A, open(koPath, 'wb'))
+            print 'Keepout Map calculations finished'
+            print 'Keepout Map array stored in %r' % koPath
+            
+        return koMap,koTimes
+    
+    def calculate_observableTimes(self, TL, sInds, currentTime, koMap, koTimes, mode):
+        """Returns the next window of time during which targets are observable
+        
+        This method returns a nx2 ndarray of times for every star given in the
+        target list. The two entries for every star are the next times (after 
+        current time) when the star exits and enters keepout (i.e. the start 
+        and end times of the next window of observability). 
+        
+        Args:
+            TL (TargetList module):
+                TargetList class object
+            sInds (integer ndarray):
+                Integer indices of the stars of interest
+            currentTime (astropy Time array):
+                Current absolute mission time in MJD
+            koMap (integer ndarray nxm):
+                Keepout values for n stars throughout time range of length m
+            koTimes (astropy Time ndarray):
+                Absolute MJD mission times from start to end in steps of 1 d
+            mode (dict):
+                Selected observing mode            
+                
+        Returns:
+            observableTimes (astropy 2xn Time ndarray):
+                Start and end times of next observability time window in
+                absolute time MJD
+        """
+        # creating time arrays to use in the keepout method (# stars == # times)
+        # minimum slew time for occulter to align with new star
+        if mode['syst']['occulter']: nextObTimes = np.ones(len(sInds))*currentTime.value + self.occ_dtmin.value
+        else:                        nextObTimes = np.ones(len(sInds))*currentTime.value
+        nextObTimes = Time(nextObTimes,format='mjd')  #converting to astropy MJD time array
+        
+        # finding observable times 
+        observableTimes     = self.find_nextObsWindow(TL,sInds,nextObTimes,koMap,koTimes).value
+        observableTimesNorm = observableTimes - nextObTimes.value #days since currentTime
+        
+        # in case of an occulter, correct for short windows
+        if mode['syst']['occulter']:
+            # find length of observable range in days
+            observable_range = np.diff(observableTimesNorm,axis=0)[0]
+            # re-do calculations for observable windows that are less than 5 days long
+            reDo = np.where(observable_range < self.occ_dtmin.value)[0]
+            if reDo.size:
+                correctedObTimes = nextObTimes[reDo].value + observableTimesNorm[1,reDo]
+                correctedObTimes = Time(correctedObTimes,format='mjd')
+                observableTimes[:,reDo] = self.find_nextObsWindow(TL,reDo,correctedObTimes,koMap,koTimes).value
+
+        return Time(observableTimes,format='mjd') 
+    
+    def find_nextObsWindow(self,TL,sInds,currentTimes,koMap,koTimes):
+        """Method used by calculate_observableTimes for finding next observable windows
+        
+        This method returns a nx2 ndarray of times for every star given in the
+        target list. The two entries for every star are the next times (after 
+        current time) when the star exits and enters keepout (i.e. the start 
+        and end times of the next window of observability). 
+        
+        Args:
+            TL (TargetList module):
+                TargetList class object
+            sInds (integer ndarray):
+                Integer indices of the stars of interest
+            currentTimes (astropy Time array):
+                Current absolute mission time in MJD same length as sInds
+            koMap (integer ndarray nxm):
+                Keepout values for n stars throughout time range of length m
+            koTimes (astropy Time ndarray):
+                Absolute MJD mission times from start to end in steps of 1 d
+            mode (dict):
+                Selected observing mode            
+                
+        Returns:
+            observableTimes (nx2 ndarray):
+                Start and end times of next observability time window in MJD
+        """
+        # create arrays
+        nLoops = len(sInds)
+        nextExitTime  = np.zeros(nLoops)
+        nextEntryTime = np.zeros(nLoops)
+
+        #getting saved time closest to currentTime
+        xx     = [abs(koTimes - currentTimes[t]).value for t in range(nLoops)]
+        xxMin  = np.min(xx,axis=1)
+        T      = np.array([np.where( xx[x] == xxMin[x] )[0][0] for x in range(nLoops)])
+            
+        #checking to see if stars are in keepout at currentTime
+        kogoodStart = [bool(koMap[x,S]) for x,S in zip(sInds,T)]
+        kobadStart  = [bool(not koMap[x,S]) for x,S in zip(sInds,T)]
+        nextExitTime[kogoodStart] = currentTimes[kogoodStart].value
+        
+        #finding next entry into keepout for currently observable stars
+        for n,S in zip(sInds[kogoodStart],T[kogoodStart]):
+            idxG_E = np.where(koMap[n,S:] == False)
+            
+            #enters KO after missionEnd
+            if not idxG_E[0].tolist():
+                nEnd    = np.where(sInds == n)
+                nextEntryTime[nEnd] = koTimes[-1].value
+            else:
+                nextEntry = idxG_E[0][0] + S
+                #enters KO after missionEnd (missed these)
+                if nextEntry > len(koTimes):
+                    nEnd    = np.where(sInds == n)
+                    nextEntryTime[nEnd] = koTimes[-1].value
+                #enters KO before missionEnd 
+                else:
+                    nGood     = np.where(sInds == n)
+                    nextEntryTime[nGood] = koTimes[nextEntry].value
+            
+        #finding next exit and entry of keepout for unobservable stars (in keepout)
+        for n,S in zip(sInds[kobadStart],T[kobadStart]):
+            idx_X = np.where(koMap[n,S:])
+            
+            #exit KO after missionEnd (enter after as well)
+            if not idx_X[0].tolist():
+                nEnd                = np.where(sInds == n)
+                nextExitTime[nEnd]  = koTimes[-1].value
+                nextEntryTime[nEnd] = koTimes[-1].value  
+            else:
+                nextExit = idx_X[0][0] + S
+                #exit KO after missionEnd (missed these)
+                if nextExit > len(koTimes):
+                    nEnd    = np.where(sInds == n)
+                    nextExitTime[nEnd]  = koTimes[-1].value
+                    nextEntryTime[nEnd] = koTimes[-1].value
+                #exit KO before missionEnd
+                else:
+                    nBad     = np.where(sInds == n)
+                    nextExitTime[nBad] = koTimes[nextExit].value
+                     
+                    idx_E = np.where(koMap[n,nextExit:] == False)
+                    #enters KO again after missionEnd
+                    if not idx_E[0].tolist():
+                        nEnd    = np.where(sInds == n)
+                        nextEntryTime[nEnd] = koTimes[-1].value
+                    else:
+                        nextEntry = idx_E[0][0] + nextExit
+                        #enters KO again after missionEnd (missed these)
+                        if nextEntry > len(koTimes):
+                            nEnd    = np.where(sInds == n)
+                            nextEntryTime[nEnd] = koTimes[-1].value
+                        #enters KO before missionEnd
+                        else:
+                            nextEntryTime[nBad] = koTimes[nextEntry].value
+
+        observableTimes = np.vstack([nextExitTime,nextEntryTime])*u.d
+
+        return observableTimes
+
+    def star_angularSep(self,TL,old_sInd,sInds,currentTime):
+        """Finds angular separation from old star to given list of stars
+        
+        This method returns the angular separation from the last observed 
+        star to all others on the given list at the currentTime. 
+        
+        Args:
+            TL (TargetList module):
+                TargetList class object
+            old_sInd (integer):
+                Integer index of the last star of interest
+            sInds (integer ndarray):
+                Integer indices of the stars of interest
+            currentTime (astropy Time array):
+                Current absolute mission time in MJD
+
+        Returns:
+            sd (integer):
+                Angular separation between two target stars 
+        """
+        # position vector of previous target star
+        r_old = TL.starprop(old_sInd, currentTime)[0]
+        u_old = r_old.value/np.linalg.norm(r_old)
+        # position vector of new target stars
+        r_new = TL.starprop(sInds, currentTime)
+        u_new = (r_new.value.T/np.linalg.norm(r_new, axis=1)).T
+        # angle between old and new stars
+        sd = np.arccos(np.clip(np.dot(u_old, u_new.T), -1, 1))*u.rad
+            
+        # A-frame
+        a1 = u_old/np.linalg.norm(u_old)    #normalized old look vector
+        a2 = np.array( [a1[1], -a1[0], 0] ) #normal to a1
+        a3 = np.cross(a1,a2)                #last part of the A basis vectors
+        
+        # finding sign of angle
+        u2_Az = np.dot(a3,u_new.T)
+        sgn = np.sign(u2_Az)
+        
+        return sgn*sd
+        
+    def solarSystem_body_position(self, currentTime, bodyname, eclip=False):
+        """Finds solar system body positions vector in heliocentric equatorial (default)
+        or ecliptic frame for current time (MJD).
+        
+        This passes all arguments to one of spk_body or keplerplanet, depending
+        on the value of self.havejplephem.
+        
+        Args:
+            currentTime (astropy Time array):
+                Current absolute mission time in MJD
+            bodyname (string):
+                Solar system object name
+            eclip (boolean):
+                Boolean used to switch to heliocentric ecliptic frame. Defaults to 
+                False, corresponding to heliocentric equatorial frame.
+        
+        Returns:
+            r_body (astropy Quantity nx3 array):
+                Solar system body positions in heliocentric equatorial (default)
+                or ecliptic frame in units of AU
+        
+        Note: Use eclip=True to get ecliptic coordinates.
+        
+        """
+        
+        # heliocentric
+        if bodyname == 'Sun':
+            return np.zeros((currentTime.size, 3))*u.AU
+        
+        # choose JPL or static ephemerides
+        if self.havejplephem:
+            r_body = self.spk_body(currentTime, bodyname, eclip=eclip).to('AU')
+        else:
+            r_body = self.keplerplanet(currentTime, bodyname, eclip=eclip).to('AU')
+        
+        return r_body
+
+    def spk_body(self, currentTime, bodyname, eclip=False):
+        """Finds solar system body positions vector in heliocentric equatorial (default)
+        or ecliptic frame for current time (MJD).
+        
+        This method uses spice kernel from NAIF to find heliocentric 
+        equatorial position vectors for solar system objects.
+        
+        Args:
+            currentTime (astropy Time array):
+                Current absolute mission time in MJD
+            bodyname (string):
+                Solar system object name
+            eclip (boolean):
+                Boolean used to switch to heliocentric ecliptic frame. Defaults to 
+                False, corresponding to heliocentric equatorial frame.
+        
+        Returns:
+            r_body (astropy Quantity nx3 array):
+                Solar system body positions in heliocentric equatorial (default)
+                or ecliptic frame in units of AU
+        
+        Note: Use eclip=True to get ecliptic coordinates.
+        
+        """
+        
+        # dictionary of solar system bodies available in spice kernel (in km)
+        bodies = {'Mercury': 199,
+                  'Venus': 299,
+                  'Earth': 399,
+                  'Mars': 4,
+                  'Jupiter': 5,
+                  'Saturn': 6,
+                  'Uranus': 7,
+                  'Neptune': 8,
+                  'Pluto': 9,
+                  'Sun': 10,
+                  'Moon': 301}
+        assert bodies.has_key(bodyname), \
+                 "%s is not a recognized body name."%(bodyname)
+        
+        # julian day time
+        jdtime = np.array(currentTime.jd, ndmin=1)
+        # body positions vector in heliocentric equatorial frame
+        if bodies[bodyname] == 199:
+            r_body = (self.kernel[0,1].compute(jdtime) +
+                    self.kernel[1,199].compute(jdtime) -
+                    self.kernel[0,10].compute(jdtime))
+        elif bodies[bodyname] == 299:
+            r_body = (self.kernel[0,2].compute(jdtime) +
+                    self.kernel[2,299].compute(jdtime) -
+                    self.kernel[0,10].compute(jdtime))
+        elif bodies[bodyname] == 399:
+            r_body = (self.kernel[0,3].compute(jdtime) +
+                    self.kernel[3,399].compute(jdtime) -
+                    self.kernel[0,10].compute(jdtime))
+        elif bodies[bodyname] == 301:
+            r_body = (self.kernel[0,3].compute(jdtime) +
+                    self.kernel[3,301].compute(jdtime) -
+                    self.kernel[0,10].compute(jdtime))
+        else:
+            r_body = (self.kernel[0,bodies[bodyname]].compute(jdtime) -
+                    self.kernel[0,10].compute(jdtime))
+        # reshape and convert units
+        r_body = (r_body*u.km).T.to('AU')
+        
+        if eclip:
+            # body positions vector in heliocentric ecliptic frame
+            r_body = self.equat2eclip(r_body, currentTime)
+        
+        return r_body
+
+    def keplerplanet(self, currentTime, bodyname, eclip=False):
+        """Finds solar system body positions vector in heliocentric equatorial (default)
+        or ecliptic frame for current time (MJD).
+        
+        This method uses algorithms 2 and 10 from Vallado 2013 to find 
+        heliocentric equatorial position vectors for solar system objects.
+        
+        Args:
+            currentTime (astropy Time array):
+                Current absolute mission time in MJD
+            bodyname (string):
+                Solar system object name
+            eclip (boolean):
+                Boolean used to switch to heliocentric ecliptic frame. Defaults to 
+                False, corresponding to heliocentric equatorial frame.
+        
+        Returns:
+            r_body (astropy Quantity nx3 array):
+                Solar system body positions in heliocentric equatorial (default)
+                or ecliptic frame in units of AU
+        
+        Note: Use eclip=True to get ecliptic coordinates.
+        
+        """
+        
+        # Moon positions based on Earth positions
+        if bodyname == 'Moon':
+            r_Earth = self.keplerplanet(currentTime, 'Earth')
+            return r_Earth + self.moon_earth(currentTime)
+        
+        assert self.planets.has_key(bodyname),\
+                "%s is not a recognized body name."%(bodyname)
+        
+        # find Julian centuries from J2000
+        TDB = self.cent(currentTime)
+        # update ephemerides data (convert sma from km to AU)
+        planet = self.planets[bodyname] 
+        a = (self.propeph(planet.a, TDB)*u.km).to('AU').value
+        e = self.propeph(planet.e, TDB)
+        I = np.radians(self.propeph(planet.I, TDB))
+        O = np.radians(self.propeph(planet.O, TDB))
+        w = np.radians(self.propeph(planet.w, TDB))
+        lM = np.radians(self.propeph(planet.lM, TDB))
+        # find mean anomaly and argument of perigee
+        M = (lM - w) % (2*np.pi)
+        wp = (w - O) % (2*np.pi)
+        # find eccentric anomaly
+        E = eccanom(M,e)[0]
+        # find true anomaly
+        nu = np.arctan2(np.sin(E) * np.sqrt(1 - e**2), np.cos(E) - e)
+        # find semiparameter
+        p = a*(1 - e**2)
+        # body positions vector in orbital plane
+        rx = p*np.cos(nu)/(1 + e*np.cos(nu))
+        ry = p*np.sin(nu)/(1 + e*np.cos(nu))
+        rz = np.zeros(currentTime.size)
+        r_orb = np.array([rx,ry,rz])
+        # body positions vector in heliocentric ecliptic plane
+        r_body = np.array([np.dot(np.dot(self.rot(-O[x], 3), 
+                self.rot(-I[x], 1)), np.dot(self.rot(-wp[x], 3), 
+                r_orb[:,x])) for x in range(currentTime.size)])*u.AU
+        
+        if not eclip:
+            # body positions vector in heliocentric equatorial frame
+            r_body = self.eclip2equat(r_body, currentTime)
+        
+        return r_body
+
+    def moon_earth(self, currentTime):
+        """Finds geocentric equatorial positions vector for Earth's moon
+        
+        This method uses Algorithm 31 from Vallado 2013 to find the geocentric
+        equatorial positions vector for Earth's moon.
+        
+        Args:
+            currentTime (astropy Time array):
+                Current absolute mission time in MJD
+        
+        Returns:
+            r_moon (astropy Quantity nx3 array):
+                Geocentric equatorial position vector in units of AU
+        
+        """
+        
+        TDB = np.array(self.cent(currentTime), ndmin=1)
+        la = np.radians(218.32 + 481267.8813*TDB + 
+            6.29*np.sin(np.radians(134.9 + 477198.85*TDB)) - 
+            1.27*np.sin(np.radians(259.2 - 413335.38*TDB)) + 
+            0.66*np.sin(np.radians(235.7 + 890534.23*TDB)) + 
+            0.21*np.sin(np.radians(269.9 + 954397.70*TDB)) - 
+            0.19*np.sin(np.radians(357.5 + 35999.05*TDB)) - 
+            0.11*np.sin(np.radians(186.6 + 966404.05*TDB)))
+        phi = np.radians(5.13*np.sin(np.radians(93.3 + 483202.03*TDB)) + 
+            0.28*np.sin(np.radians(228.2 + 960400.87*TDB)) - 
+            0.28*np.sin(np.radians(318.3 + 6003.18*TDB)) - 
+            0.17*np.sin(np.radians(217.6 - 407332.20*TDB)))
+        P = np.radians(0.9508 + 0.0518*np.cos(np.radians(134.9 + 477198.85*TDB)) + 
+            0.0095*np.cos(np.radians(259.2 - 413335.38*TDB)) + 
+            0.0078*np.cos(np.radians(235.7 + 890534.23*TDB)) + 
+            0.0028*np.cos(np.radians(269.9 + 954397.70*TDB)))
+        e = np.radians(23.439291 - 0.0130042*TDB - 1.64e-7*TDB**2 + 5.04e-7*TDB**3)
+        r = 1./np.sin(P)*6378.137 # km
+        r_moon = r*np.array([np.cos(phi)*np.cos(la), 
+                np.cos(e)*np.cos(phi)*np.sin(la) - np.sin(e)*np.sin(phi), 
+                np.sin(e)*np.cos(phi)*np.sin(la) + np.cos(e)*np.sin(phi)])
+        
+        # set format and units
+        r_moon = (r_moon*u.km).T.to('AU')
+        
+        return r_moon
+
+    def cent(self, currentTime):
+        """Finds time in Julian centuries since J2000 epoch
+        
+        This quantity is needed for many algorithms from Vallado 2013.
+        
+        Args:
+            currentTime (astropy Time array):
+                Current absolute mission time in MJD
+            
+        Returns:
+            TDB (float ndarray):
+                time in Julian centuries since the J2000 epoch 
+        
+        """
+        
+        j2000 = Time(2000., format='jyear')
+        TDB = (currentTime.jd - j2000.jd)/36525.
+        
+        return TDB
+
+    def propeph(self, x, TDB):
+        """Propagates an ephemeris from Vallado 2013 to current time.
+        
+        Args:
+            x (list):
+                ephemeride list (maximum of 4 elements)
+            TDB (float):
+                time in Julian centuries since the J2000 epoch
+        
+        Returns:
+            y (float ndarray):
+                ephemeride value at current time
+        
+        """
+        
+        if isinstance(x, list):
+            if len(x) < 4:
+                q = 4 - len(x)
+                i = 0
+                while i < q:
+                    x.append(0.)
+                    i += 1
+        elif (isinstance(x, float) or isinstance(x, int)):
+            x = [float(x)]
+            i = 0
+            while i < 3:
+                x.append(0.)
+                i += 1
+        
+        # propagated ephem
+        y = x[0] + x[1]*TDB + x[2]*(TDB**2) + x[3]*(TDB**3)
+        # cast to array
+        y = np.array(y, ndmin=1, copy=False)
+        
+        return y
+
+    def rot(self, th, axis):
+        """Finds the rotation matrix of angle th about the axis value
+        
+        Args:
+            th (float):
+                Rotation angle in radians
+            axis (int): 
+                Integer value denoting rotation axis (1,2, or 3)
+        
+        Returns:
+            rot_th (float 3x3 ndarray):
+                Rotation matrix
+        
+        """
+        
+        if axis == 1:
+            rot_th = np.array([[1., 0., 0.], 
+                    [0., np.cos(th), np.sin(th)], 
+                    [0., -np.sin(th), np.cos(th)]])
+        elif axis == 2:
+            rot_th = np.array([[np.cos(th), 0., -np.sin(th)],
+                    [0., 1., 0.],
+                    [np.sin(th), 0., np.cos(th)]])
+        elif axis == 3:
+            rot_th = np.array([[np.cos(th), np.sin(th), 0.],
+                    [-np.sin(th), np.cos(th), 0.],
+                    [0., 0., 1.]])
+        
+        return rot_th
+
+    def distForces(self, TL, sInd, currentTime):
+        """Finds lateral and axial disturbance forces on an occulter 
+        
+        Args:
+            TL (TargetList module):
+                TargetList class object
+            sInd (integer):
+                Integer index of the star of interest
+            currentTime (astropy Time):
+                Current absolute mission time in MJD
+                
+        Returns:
+            dF_lateral (astropy Quantity):
+                Lateral disturbance force in units of N
+            dF_axial (astropy Quantity):
+                Axial disturbance force in units of N
+        
+        """
+        
+        # get spacecraft position vector
+        r_obs = self.orbit(currentTime)[0]
+        # sun -> earth position vector
+        r_Es = self.solarSystem_body_position(currentTime, 'Earth')[0]
+        # Telescope -> target vector and unit vector
+        r_targ = TL.starprop(sInd, currentTime)[0] - r_obs
+        u_targ = r_targ.value/np.linalg.norm(r_targ)
+        # sun -> occulter vector
+        r_Os = r_obs + self.occulterSep*u_targ
+        # Earth-Moon barycenter -> spacecraft vectors
+        r_TE = r_obs - r_Es
+        r_OE = r_Os - r_Es
+        # force on occulter
+        Mfactor = -self.scMass*const.M_sun*const.G
+        F_sO = r_Os/(np.linalg.norm(r_Os)*r_Os.unit)**3 * Mfactor
+        F_EO = r_OE/(np.linalg.norm(r_OE)*r_OE.unit)**3 * Mfactor/328900.56
+        F_O = F_sO + F_EO
+        # force on telescope
+        Mfactor = -self.coMass*const.M_sun*const.G
+        F_sT = r_obs/(np.linalg.norm(r_obs)*r_obs.unit)**3 * Mfactor
+        F_ET = r_TE/(np.linalg.norm(r_TE)*r_TE.unit)**3 * Mfactor/328900.56
+        F_T = F_sT + F_ET
+        # differential forces
+        dF = F_O - F_T*self.scMass/self.coMass
+        dF_axial = dF.dot(u_targ).to('N')
+        dF_lateral = (dF - dF_axial*u_targ).to('N')
+        dF_lateral = np.linalg.norm(dF_lateral)*dF_lateral.unit
+        dF_axial = np.abs(dF_axial)
+        
+        return dF_lateral, dF_axial
+
+    def mass_dec(self, dF_lateral, t_int):
+        """Returns mass_used and deltaV 
+        
+        The values returned by this method are used to decrement spacecraft 
+        mass for station-keeping.
+        
+        Args:
+            dF_lateral (astropy Quantity):
+                Lateral disturbance force in units of N
+            t_int (astropy Quantity):
+                Integration time in units of day
+                
+        Returns:
+            intMdot (astropy Quantity):
+                Mass flow rate in units of kg/s
+            mass_used (astropy Quantity):
+                Mass used in station-keeping units of kg
+            deltaV (astropy Quantity):
+                Change in velocity required for station-keeping in units of km/s
+        
+        """
+        
+        intMdot = (1./np.cos(np.radians(45))*np.cos(np.radians(5))*
+                dF_lateral/const.g0/self.skIsp).to('kg/s')
+        mass_used = (intMdot*t_int).to('kg')
+        deltaV = (dF_lateral/self.scMass*t_int).to('km/s')
+        
+        return intMdot, mass_used, deltaV
+    
+    def mass_dec_sk(self, TL, sInd, currentTime, t_int):
+        """Returns mass_used, deltaV and disturbance forces
+        
+        This method calculates all values needed to decrement spacecraft mass
+        for station-keeping.
+        
+        Args:
+            TL (TargetList module):
+                TargetList class object
+            sInd (integer):
+                Integer index of the star of interest
+            currentTime (astropy Time):
+                Current absolute mission time in MJD
+            t_int (astropy Quantity):
+                Integration time in units of day
+                
+        Returns:
+            dF_lateral (astropy Quantity):
+                Lateral disturbance force in units of N
+            dF_axial (astropy Quantity):
+                Axial disturbance force in units of N
+            intMdot (astropy Quantity):
+                Mass flow rate in units of kg/s
+            mass_used (astropy Quantity):
+                Mass used in station-keeping units of kg
+            deltaV (astropy Quantity):
+                Change in velocity required for station-keeping in units of km/s
+        
+        """
+        
+        dF_lateral, dF_axial = self.distForces(TL, sInd, currentTime)
+        intMdot, mass_used, deltaV = self.mass_dec(dF_lateral, t_int)
+        
+        return dF_lateral, dF_axial, intMdot, mass_used, deltaV
+    
+    def calculate_dV(self,dt,TL,nA,N,tA):  
+        """Finds the change in velocity needed to transfer to a new star line of sight
+        
+        This method sums the total delta-V needed to transfer from one star
+        line of sight to another. It determines the change in velocity to move from
+        one station-keeping orbit to a transfer orbit at the current time, then from
+        the transfer orbit to the next station-keeping orbit at currentTime + dt.
+        Station-keeping orbits are modeled as discrete boundary value problems.
+        This method can handle multiple indeces for the next target stars and calculates
+        the dVs of each trajectory from the same starting star.
+        
+        Args:
+            dt (float 1x1 ndarray):
+                Number of days corresponding to starshade slew time
+            TL (float 1x3 ndarray):
+                TargetList class object
+            nA (integer):
+                Integer index of the current star of interest
+            N  (integer):
+                Integer index of the next star(s) of interest
+            tA (astropy Time array):
+                Current absolute mission time in MJD
+                
+        Returns:
+            dV (float nx6 ndarray):
+                State vectors in rotating frame in normalized units
+        """
+
+        dV = np.zeros(len(N))
+        
+        return dV*u.m/u.s    
+        
+    def calculate_slewTimes(self,TL,old_sInd,sInds,currentTime):
+        """Finds slew times and separation angles between target stars
+        
+        This method determines the slew times of an occulter spacecraft needed
+        to transfer from one star's line of sight to all others in a given 
+        target list.
+        
+        Args:
+            TL (TargetList module):
+                TargetList class object
+            old_sInd (integer):
+                Integer index of the most recently observed star
+            sInds (integer):
+                Integer indeces of the star of interest
+            currentTime (astropy Time):
+                Current absolute mission time in MJD
+                
+        Returns:
+            sd (astropy Quantity):
+                Angular separation between stars in rad
+            slewTimes (astropy Quantity):
+                Time to transfer to new star line of sight in units of days
+        """
+    
+        self.ao = self.thrust/self.scMass
+        slewTime_fac = (2.*self.occulterSep/np.abs(self.ao)/(self.defburnPortion/2. - 
+            self.defburnPortion**2/4.)).decompose().to('d2')
+
+        if old_sInd is None:
+            sd = np.array([np.radians(0)]*TL.nStars)*u.rad
+            slewTimes = np.zeros(TL.nStars)*u.d
+        else:
+            sd = self.star_angularSep(TL,old_sInd,sInds,currentTime)
+            # calculate slew time
+            slewTimes = np.sqrt(slewTime_fac*np.sin(sd/2.))
+        
+        return sd,slewTimes
+    
+    def log_occulterResults(self,DRM,slewTimes,sInd,sd,dV):
+        """Updates the given DRM to include occulter values and results
+        
+        Args:
+            DRM (dict):
+                Design Reference Mission, contains the results of one complete
+                observation (detection and characterization)
+            slewTimes (astropy Quantity):
+                Time to transfer to new star line of sight in units of days
+            sInd (integer):
+                Integer index of the star of interest
+            sd (astropy Quantity):
+                Angular separation between stars in rad
+            dV (astropy Quantity):
+                Delta-V used to transfer to new star line of sight in units of m/s
+                
+        Returns:
+            DRM (dict):
+                Design Reference Mission, contains the results of one complete
+                observation (detection and characterization)
+        
+        """
+        
+        DRM['slew_time'] = slewTimes.to('day')
+        DRM['slew_angle'] = sd.to('deg')
+        
+        slew_mass_used = slewTimes*self.defburnPortion*self.flowRate
+        DRM['slew_dV'] = (slewTimes*self.ao*self.defburnPortion).to('m/s')
+        DRM['slew_mass_used'] = slew_mass_used.to('kg')
+        self.scMass = self.scMass - slew_mass_used
+        DRM['scMass'] = self.scMass.to('kg')
+        
+        return DRM
+
+    class SolarEph:
+        """Solar system ephemerides class 
+        
+        This class takes the constants in Appendix D.4 of Vallado as inputs
+        and stores them for use in defining solar system ephemerides at a 
+        given time.
+        
+        Args:
+            a (list):
+                semimajor axis list (in AU)
+            e (list):
+                eccentricity list
+            I (list):
+                inclination list
+            O (list):
+                right ascension of the ascending node list
+            w (list):
+                longitude of periapsis list
+            lM (list):
+                mean longitude list
+                
+        Each of these lists has a maximum of 4 elements. The values in 
+        these lists are used to propagate the solar system planetary 
+        ephemerides for a specific solar system planet.
+        
+        Attributes:
+            a (list):
+                list of semimajor axis (in AU)
+            e (list):
+                list of eccentricity
+            I (list):
+                list of inclination
+            O (list):
+                list of right ascension of the ascending node
+            w (list):
+                list of longitude of periapsis
+            lM (list):
+                list of mean longitude values
+            
+        Each of these lists has a maximum of 4 elements. The values in 
+        these lists are used to propagate the solar system planetary 
+        ephemerides for a specific solar system planet.
+        
+        """
+
+        def __init__(self, a, e, I, O, w, lM):
+            
+            # store list of semimajor axis values (convert from AU to km)
+            self.a = (a*u.AU).to('km').value
+            if not isinstance(self.a, float):
+                self.a = self.a.tolist()
+            # store list of dimensionless eccentricity values
+            self.e = e
+            # store list of inclination values (degrees)
+            self.I = I
+            # store list of right ascension of ascending node values (degrees)
+            self.O = O 
+            # store list of longitude of periapsis values (degrees)
+            self.w = w 
+            # store list of mean longitude values (degrees)
+            self.lM = lM
+
+        def __str__(self):
+            """String representation of the SolarEph object
+            
+            When the command 'print' is used on the SolarEph object, this 
+            method will print the attribute values contained in the object
+            
+            """
+            
+            for att in self.__dict__.keys():
+                print('%s: %r' % (att, getattr(self, att)))
+            
+            return 'SolarEph class object attributes'